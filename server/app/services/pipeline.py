--- conflicted
+++ resolved
@@ -1,10 +1,7 @@
-<<<<<<< HEAD
+from copy import deepcopy
+import itertools
 import re
 import time
-=======
-from copy import deepcopy
-import itertools
->>>>>>> 4cdb96a6
 import numpy as np
 from typing import Any, Iterator
 from pydantic import ValidationError
@@ -18,11 +15,7 @@
 from app.schemas.pipeline import PipelineRequest, PipelineResponse
 from app.services.module_registry import ModuleRegistry
 import uuid
-<<<<<<< HEAD
-from app.utils.quality_metrics import compute_metrics, compute_metrics_yuv_luma_series
-=======
-import base64
->>>>>>> 4cdb96a6
+from app.utils.quality_metrics import compute_metrics_yuv_luma_series
 from app.schemas.metrics import Metrics
 from app.modules.utils.enums import ModuleName
 from app.services.frame import compute_frame_metrics
@@ -64,85 +57,133 @@
 
 # Process mp4 videos (bgr colorspace) frame by frame as numpy arrays
 def process_video_frames(
+    shape_mismatch: bool,
     original_video_file: str,
     module_map: dict[str, tuple[ModuleBase, dict[str, Any]]],
     source_mod: PipelineModule,
     result_modules: list[PipelineModule],
     processing_nodes: list[PipelineModule],
 ) -> PipelineResponse:
+    metrics: list[Metrics] = []
     with module_map[source_mod.id][0].process(None, module_map[source_mod.id][1]) as (
         source_file,
         fps,
         frame_iter,
     ):
-        # Frame storage of original frames
-        original_frames: list[np.ndarray] = []
-        # Frame storage per result module
-        result_frames: dict[str, list[np.ndarray]] = {
-            mod.id: [] for mod in result_modules
-        }
-
         # Run frames through whole pipeline and return the frames that need to be written
         def base_pipeline_iterator() -> Iterator[tuple[str, np.ndarray]]:
+            nonlocal shape_mismatch
             frame_cache: dict[str, np.ndarray] = {}
             for frame in frame_iter:
-                original_frames.append(frame.copy())
                 frame_cache.clear()
+                original_frame = frame.copy()
                 frame_cache[source_mod.id] = frame
+
                 # Process frames and save them to a frame cache
                 process_pipeline_frame(frame_cache, processing_nodes, module_map)
-                for result_mod in result_modules:
-                    for sid in result_mod.source:
-                        # Yield the result module and the corresponding frames to be written
-                        yield (result_mod.id, frame_cache[sid])
-
-        for mod_id, frame in base_pipeline_iterator():
-            result_frames[mod_id].append(frame)
+
+                # Compute quality metrics
+                if len(result_modules) == 1:
+                    processed_frame = frame_cache[result_modules[0].source[0]]
+                    if original_frame.shape != processed_frame.shape:
+                        shape_mismatch = True
+                    metrics.append(
+                        compute_frame_metrics(original_frame, processed_frame)
+                    )
+                    yield "original", original_frame
+                    yield result_modules[0].id, processed_frame
+
+                else:
+                    f1 = frame_cache[result_modules[0].source[0]]
+                    f2 = frame_cache[result_modules[1].source[0]]
+                    if f1.shape != f2.shape:
+                        shape_mismatch = True
+                    metrics.append(compute_frame_metrics(f1, f2))
+                    yield result_modules[0].id, f1
+                    yield result_modules[1].id, f2
+
+        # Create as many independent streams as needed
+        num_outputs = len(result_modules) + 1  # + 1 interleaved
+
+        streams = itertools.tee(base_pipeline_iterator(), num_outputs)
+
+        # Assign iterators for result modules
+        output_iters = {}
+        for mod, stream in zip(result_modules, streams):
+            # Pass only the frames for the specific result module
+            def filtered_iter(
+                sid: str, stream: Iterator[tuple[str, np.ndarray]]
+            ) -> Iterator[np.ndarray]:
+                for key, frame in stream:
+                    if key == sid:
+                        yield frame
+
+            output_iters[mod.id] = filtered_iter(mod.id, stream)
+
+        interleaved_source = streams[-1]
+
+        # Interleaved generator
+        def interleaved_iterator() -> Iterator[np.ndarray]:
+            if len(result_modules) == 2:
+                # Split for left/right
+                left_iter, right_iter = itertools.tee(interleaved_source, 2)
+                left_mod, right_mod = None, None
+                for mod in result_modules:
+                    side = module_map[mod.id][1].get("video_player", "")
+                    if side == "left":
+                        left_mod = mod.id
+                    elif side == "right":
+                        right_mod = mod.id
+                if left_mod is None:
+                    left_mod = result_modules[0].id
+                if right_mod is None:
+                    right_mod = result_modules[1].id
+
+                left_frames = (frame for sid, frame in left_iter if sid == left_mod)
+                right_frames = (frame for sid, frame in right_iter if sid == right_mod)
+            else:
+                left_iter, right_iter = itertools.tee(interleaved_source, 2)
+                left_frames = (frame for sid, frame in left_iter if sid == "original")
+                right_frames = (
+                    frame for sid, frame in right_iter if sid == result_modules[0].id
+                )
+
+            for left_frame, right_frame in zip(left_frames, right_frames):
+                yield left_frame
+                yield right_frame
 
         outputs: list[dict[str, str]] = []
-
+        # Write standard result videos
         for result_mod in result_modules:
             mod_instance, params = module_map[result_mod.id]
 
-            # Add output file name to parameters
-            file = f"{create_filename_base(source_file)}.webm"
-            params["path"] = file
-
+            # Create video file name
+            filename = f"{create_filename_base(source_file)}.webm"
+
+            params["path"] = filename
             params["fps"] = fps
 
-            # Pass only the frames for the specific result module
-            def frame_iter_result() -> Iterator[np.ndarray]:
-                yield from result_frames[result_mod.id]
-
-            mod_instance.process(frame_iter_result(), params)
-
-            # Return the video player side and video file name
-            outputs.append({"video_player": params["video_player"], "path": file})
+            mod_instance.process(output_iters[result_mod.id], params)
+            outputs.append({"video_player": params["video_player"], "path": filename})
+
+        if not shape_mismatch:
+            interleaved_mod = ModuleRegistry.get_by_spacename(ModuleName.RESULT)
+            filename = f"{create_filename_base(source_file)}.webm"
+            interleaved_params: dict[str, Any] = {
+                "path": filename,
+                "fps": fps,
+                "video_player": "interleaved",
+            }
+            interleaved_mod.process(interleaved_iterator(), interleaved_params)
+            outputs.append(
+                {"video_player": "interleaved", "path": interleaved_params["path"]}
+            )
 
         output_map = {entry["video_player"]: entry["path"] for entry in outputs}
-
-        # Frame-by-frame metrics
-        metrics: list[Metrics] = []
-        if len(result_modules) in (1, 2):
-            if len(result_modules) == 1:
-                frames1 = original_frames
-                frames2 = result_frames[result_modules[0].id]
-                error_msg = "Original and processed frames must match in size for metric comparison"
-            else:
-                frames1 = result_frames[result_modules[0].id]
-                frames2 = result_frames[result_modules[1].id]
-                error_msg = "Result frames must be the same size for metric comparison"
-
-            for frame1, frame2 in zip(frames1, frames2):
-                if frame1.shape != frame2.shape:
-                    metrics.append(Metrics(message=error_msg, psnr=None, ssim=None))
-                else:
-                    m = compute_metrics(frame1, frame2)
-                    metrics.append(m)
-
         response = PipelineResponse(
             left=output_map.get("left", original_video_file),
             right=output_map.get("right", ""),
+            interleaved=output_map.get("interleaved", ""),
             metrics=metrics,
         )
         return response
@@ -232,7 +273,6 @@
 
         outputs.append({"video_player": params["video_player"], "path": file})
 
-<<<<<<< HEAD
     if len(result_modules) == 1:
         file_name = Path(source_file).stem
         original_out_path = (
@@ -261,13 +301,11 @@
     return PipelineResponse(
         left=output_map.get("left", ""),
         right=output_map.get("right", ""),
+        interleaved="",
         metrics=metrics,
     )
 
 
-# Handle the pipeline request (validation, execution order, processing)
-def handle_pipeline_request(request: PipelineRequest) -> PipelineResponse:
-=======
 # Validate and set up the pipeline
 def prepare_pipeline(
     request: PipelineRequest,
@@ -277,9 +315,7 @@
     list[PipelineModule],
     list[PipelineModule],
 ]:
->>>>>>> 4cdb96a6
     ordered_modules: list[PipelineModule] = get_execution_order(request.modules)
-
     # Validate pipeline structure
     if not ordered_modules:
         raise ValueError("Pipeline is empty")
@@ -337,19 +373,6 @@
         if m.module_class not in {ModuleName.VIDEO_SOURCE, ModuleName.RESULT}
     ]
 
-<<<<<<< HEAD
-    video_file = str(module_map[source_mod.id][1].get("path"))
-    video_path = get_video_path(video_file)
-    ext = video_path.suffix.lower()
-
-    if ext == ".yuv":
-        return process_yuv_video(
-            video_file, module_map, source_mod, result_modules, processing_nodes
-        )
-    else:
-        return process_video_frames(
-            video_file, module_map, source_mod, result_modules, processing_nodes
-=======
     return module_map, source_mod, result_modules, processing_nodes
 
 
@@ -360,138 +383,24 @@
         request
     )
 
-    metrics: list[Metrics] = []
     shape_mismatch = False
 
-    with module_map[source_mod.id][0].process(None, module_map[source_mod.id][1]) as (
-        source_file,
-        fps,
-        frame_iter,
-    ):
-        # Run frames through whole pipeline and return the frames that need to be written
-        def base_pipeline_iterator() -> Iterator[tuple[str, np.ndarray]]:
-            nonlocal shape_mismatch
-            frame_cache: dict[str, np.ndarray] = {}
-            for frame in frame_iter:
-                frame_cache.clear()
-                original_frame = frame.copy()
-                frame_cache[source_mod.id] = frame
-
-                # Process frames and save them to a frame cache
-                process_pipeline_frame(frame_cache, processing_nodes, module_map)
-
-                # Compute quality metrics
-                if len(result_modules) == 1:
-                    processed_frame = frame_cache[result_modules[0].source[0]]
-                    if original_frame.shape != processed_frame.shape:
-                        shape_mismatch = True
-                    metrics.append(
-                        compute_frame_metrics(original_frame, processed_frame)
-                    )
-                    yield "original", original_frame
-                    yield result_modules[0].id, processed_frame
-
-                else:
-                    f1 = frame_cache[result_modules[0].source[0]]
-                    f2 = frame_cache[result_modules[1].source[0]]
-                    if f1.shape != f2.shape:
-                        shape_mismatch = True
-                    metrics.append(compute_frame_metrics(f1, f2))
-                    yield result_modules[0].id, f1
-                    yield result_modules[1].id, f2
-
-        # Create as many independent streams as needed
-        num_outputs = len(result_modules) + 1  # + 1 interleaved
-
-        streams = itertools.tee(base_pipeline_iterator(), num_outputs)
-
-        # Assign iterators for result modules
-        output_iters = {}
-        for mod, stream in zip(result_modules, streams):
-            # Pass only the frames for the specific result module
-            def filtered_iter(
-                sid: str, stream: Iterator[tuple[str, np.ndarray]]
-            ) -> Iterator[np.ndarray]:
-                for key, frame in stream:
-                    if key == sid:
-                        yield frame
-
-            output_iters[mod.id] = filtered_iter(mod.id, stream)
-
-        interleaved_source = streams[-1]
-
-        # Interleaved generator
-        def interleaved_iterator() -> Iterator[np.ndarray]:
-            if len(result_modules) == 2:
-                # Split for left/right
-                left_iter, right_iter = itertools.tee(interleaved_source, 2)
-                left_mod, right_mod = None, None
-                for mod in result_modules:
-                    side = module_map[mod.id][1].get("video_player", "")
-                    if side == "left":
-                        left_mod = mod.id
-                    elif side == "right":
-                        right_mod = mod.id
-                if left_mod is None:
-                    left_mod = result_modules[0].id
-                if right_mod is None:
-                    right_mod = result_modules[1].id
-
-                left_frames = (frame for sid, frame in left_iter if sid == left_mod)
-                right_frames = (frame for sid, frame in right_iter if sid == right_mod)
-            else:
-                left_iter, right_iter = itertools.tee(interleaved_source, 2)
-                left_frames = (frame for sid, frame in left_iter if sid == "original")
-                right_frames = (
-                    frame for sid, frame in right_iter if sid == result_modules[0].id
-                )
-
-            for left_frame, right_frame in zip(left_frames, right_frames):
-                yield left_frame
-                yield right_frame
-
-        outputs: list[dict[str, str]] = []
-        # Write standard result videos
-        for result_mod in result_modules:
-            mod_instance, params = module_map[result_mod.id]
-
-            # Create video file name
-            unique_id = uuid.uuid4()
-            filename_base64 = (
-                base64.urlsafe_b64encode(unique_id.bytes).decode("utf-8").rstrip("=")
-            )
-            filename = f"{source_file}-{filename_base64}.webm"
-
-            params["path"] = filename
-            params["fps"] = fps
-
-            mod_instance.process(output_iters[result_mod.id], params)
-            outputs.append({"video_player": params["video_player"], "path": filename})
-
-        if not shape_mismatch:
-            interleaved_mod = ModuleRegistry.get_by_spacename(ModuleName.RESULT)
-            unique_id = uuid.uuid4()
-            filename_base64 = (
-                base64.urlsafe_b64encode(unique_id.bytes).decode("utf-8").rstrip("=")
-            )
-            filename = f"{source_file}-{filename_base64}.webm"
-            interleaved_params: dict[str, Any] = {
-                "path": filename,
-                "fps": fps,
-                "video_player": "interleaved",
-            }
-            interleaved_mod.process(interleaved_iterator(), interleaved_params)
-            outputs.append(
-                {"video_player": "interleaved", "path": interleaved_params["path"]}
-            )
-
-        output_map = {entry["video_player"]: entry["path"] for entry in outputs}
-        response = PipelineResponse(
-            left=output_map.get("left", ""),
-            right=output_map.get("right", ""),
-            interleaved=output_map.get("interleaved", ""),
-            metrics=metrics,
->>>>>>> 4cdb96a6
+    video_file = str(module_map[source_mod.id][1].get("path"))
+    video_path = get_video_path(video_file)
+    ext = video_path.suffix.lower()
+
+    if ext == ".yuv":
+        return process_yuv_video(
+            video_file, module_map, source_mod, result_modules, processing_nodes
+        )
+    else:
+        return process_video_frames(
+            shape_mismatch,
+            video_file,
+            module_map,
+            source_mod,
+            result_modules,
+            processing_nodes,
         )
 
 
