--- conflicted
+++ resolved
@@ -1,11 +1,7 @@
 import numpy as np
 from collections import defaultdict, deque
-from typing import Any, Iterator, Dict, List
-<<<<<<< HEAD
-
+from typing import Any
 from pydantic import ValidationError
-=======
->>>>>>> 83c2bcbc
 from app.modules.module import ModuleBase
 from app.schemas.pipeline import PipelineModule
 from app.schemas.pipeline import PipelineRequest, PipelineResponse
@@ -16,60 +12,17 @@
 import base64
 from app.utils.quality_metrics import compute_metrics
 from app.schemas.metrics import Metrics
-# from app.modules.utils.models import ModuleParameter
-
-
-<<<<<<< HEAD
+
+
 def get_module_namespace(module: PipelineModule) -> str:
     return module.id.split("#")[0]
-=======
-# Validate pipeline parameters
-# Helper
-def _is_type_match(value: Any, expected_type: str) -> bool:
-    type_map: Dict[str, type] = {"int": int, "float": float, "str": str, "bool": bool}
-    if expected_type not in type_map:
-        raise ValueError(f"Unknown expected type '{expected_type}'")
-
-    return isinstance(value, type_map[expected_type])
-
-
-def get_module_namespace(module: PipelineModule) -> str:
-    return module.id.split("#")[0]
-
-
-def validate_parameters(
-    parameters: Dict[str, Any],
-    parameter_defs: Dict[str, Any],
-    module: ModuleBase,
-) -> None:
-    return
-    # Check for unexpected parameters
-    for key, value in parameters.items():
-        if key not in parameter_defs:
-            raise ValueError(f"Unexpected parameter '{key}' for module '{module.name}'")
-
-        param_def = parameter_defs[key]
-        expected_type = param_def.type
-        if not _is_type_match(value, expected_type):
-            raise TypeError(
-                f"Parameter '{key}' for module '{module.name}' should be of type '{expected_type}', "
-                f"but got value '{value}' ({type(value).__name__})"
-            )
-
-    # Check for missing required parameters
-    for param_name, param_def in parameter_defs.items():
-        if param_def.required and param_name not in parameters:
-            raise ValueError(
-                f"Missing required parameter '{param_name}' for module '{module.name}'"
-            )
->>>>>>> 83c2bcbc
 
 
 # Process a single frame through the pipeline
 def process_pipeline_frame(
-    frame_cache: Dict[str, np.ndarray],
-    ordered_modules: List[PipelineModule],
-    module_map: Dict[str, tuple[ModuleBase, Dict[str, Any]]],
+    frame_cache: dict[str, np.ndarray],
+    ordered_modules: list[PipelineModule],
+    module_map: dict[str, tuple[ModuleBase, dict[str, Any]]],
 ) -> None:
     for mod in ordered_modules:
         mod_id = mod.id
@@ -81,16 +34,16 @@
 
 
 # Get modules in correct execution order in the pipeline
-def get_execution_order(modules: List[PipelineModule]) -> List[PipelineModule]:
+def get_execution_order(modules: list[PipelineModule]) -> list[PipelineModule]:
     # Map module id -> module
-    module_map: Dict[str, PipelineModule] = {mod.id: mod for mod in modules}
+    module_map: dict[str, PipelineModule] = {mod.id: mod for mod in modules}
     all_module_ids = set(module_map.keys())
 
     # Build the dependency graph (adjacency list of dependent ids)
-    graph: defaultdict[str, List[str]] = defaultdict(list)
+    graph: defaultdict[str, list[str]] = defaultdict(list)
 
     # Tracks how many dependecies each module has
-    indegree: Dict[str, int] = {mod.id: len(mod.source) for mod in modules}
+    indegree: dict[str, int] = {mod.id: len(mod.source) for mod in modules}
 
     for mod in modules:
         if mod.source:
@@ -105,7 +58,7 @@
     queue: deque[str] = deque(
         [module_id for module_id, degree in indegree.items() if degree == 0]
     )
-    execution_order: List[PipelineModule] = []
+    execution_order: list[PipelineModule] = []
 
     while queue:
         current_id = queue.popleft()
@@ -142,7 +95,7 @@
     if last_module_base != "video_output":
         raise ValueError("Pipeline must end with a video_output module")
 
-    module_map: Dict[str, tuple[ModuleBase, Dict[str, Any]]] = {
+    module_map: dict[str, tuple[ModuleBase, dict[str, Any]]] = {
         m.id: (
             ModuleRegistry.get_by_spacename(get_module_namespace(m)),
             {p.key: p.value for p in m.parameters},
@@ -154,21 +107,12 @@
     for mod in ordered_modules:
         mod_id = mod.id
         mod_instance, params = module_map[mod_id]
-<<<<<<< HEAD
         param_dict = {p.key: p.value for p in mod.parameters}
         try:
             validated = mod_instance.parameter_model(**param_dict)
         except ValidationError as e:
             raise ValueError(f"Parameter validation failed for module {mod.name}:\n{e}")
         module_map[mod_id] = (mod_instance, validated.model_dump())
-=======
-        # Get expected parameter definitions
-        param_defs: Dict[str, Any] = {
-            param.name: param.metadata for param in mod_instance.get_parameters()
-        }
-        # Validate each parameter
-        validate_parameters(params, param_defs, mod_instance)
->>>>>>> 83c2bcbc
 
     # Get source and result module
     source_mod = ordered_modules[0]
@@ -240,18 +184,9 @@
             params["path"] = filename
             params["fps"] = fps
 
-<<<<<<< HEAD
             # Pass only the frames for the specific result module
-            def filtered_iter(
-                mod_id: str, it: Iterator[tuple[str, np.ndarray]]
-            ) -> Iterator[np.ndarray]:
-                for mid, frame in it:
-                    if mid == mod_id:
-                        yield frame
-=======
             def frame_iter_result() -> Iterator[np.ndarray]:
                 yield from result_frames[result_mod.id]
->>>>>>> 83c2bcbc
 
             mod_instance.process(frame_iter_result(), params)
 
