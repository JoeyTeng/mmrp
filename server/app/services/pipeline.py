--- conflicted
+++ resolved
@@ -11,15 +11,12 @@
 import base64
 from app.schemas.metrics import Metrics
 from app.modules.utils.enums import ModuleName
-<<<<<<< HEAD
 from app.services.frame import compute_frame_metrics
-=======
 from pathlib import Path
 from app.schemas.pipeline import ExamplePipeline
 import json
 
 EXAMPLES_DIR = Path(__file__).parent.parent / "db/examples"
->>>>>>> 6416bcc1
 
 
 def get_module_class(module: PipelineModule) -> str:
