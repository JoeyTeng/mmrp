--- conflicted
+++ resolved
@@ -25,22 +25,14 @@
                 type="int",
                 required=True,
                 default=1280,
-<<<<<<< HEAD
-                valid_values=(1, 4096),
-=======
                 constraints=(1, 4096),
->>>>>>> 8927a88a
             ),
             ParameterDefinition(
                 name="height",
                 type="int",
                 required=True,
                 default=720,
-<<<<<<< HEAD
-                valid_values=(1, 4096),
-=======
                 constraints=(1, 4096),
->>>>>>> 8927a88a
             ),
             ParameterDefinition(
                 name="interpolation",
