import cv2
import typing
from pathlib import Path
from app.modules.base_module import (
    ModuleBase,
    ParameterDefinition,
    FormatDefinition,
    ModuleRole,
)
from app.utils.shared_functionality import as_context
import numpy as np


class Resize(ModuleBase):
    name = "resize"

    role = ModuleRole.PROCESS_NODE

    @typing.override
    # Get the parameters for the resize module
    def get_parameters(self) -> list[ParameterDefinition[typing.Any]]:
        return [
            ParameterDefinition(
<<<<<<< HEAD
                name="width",
                type="int",
                required=True,
                default=1280,
                valid_values=(1, 4096),
            ),
            ParameterDefinition(
                name="height",
                type="int",
                required=True,
                default=720,
                valid_values=(1, 4096),
=======
                name="width", type="int", required=True, constraints=(1, 4096)
            ),
            ParameterDefinition(
                name="height", type="int", required=True, constraints=(1, 4096)
>>>>>>> 3e8deb47
            ),
            ParameterDefinition(
                name="interpolation",
                type="str",
                required=True,
                constraints=["nearest", "linear", "cubic", "area", "lanczos4"],
            ),
        ]

    @typing.override
    def get_input_formats(self) -> list[FormatDefinition]:
        return [FormatDefinition(pixel_format="bgr24", color_space="BT.709 Full")]

    @typing.override
    def get_output_formats(self) -> list[FormatDefinition]:
        # width/height will be resolved from parameters at runtime
        return [
            FormatDefinition(
                pixel_format=fmt.pixel_format,
                color_space=fmt.color_space,
                width="param:width",
                height="param:height",
                frame_rate=fmt.frame_rate,
            )
            for fmt in self.get_input_formats()
        ]

    @typing.override
    # Process a single frame
    def process_frame(
        self, frame: np.ndarray, parameters: dict[str, typing.Any]
    ) -> np.ndarray:
        width: int = parameters["width"]
        height: int = parameters["height"]
        new_size: tuple[int, int] = (width, height)
        interpolation: str = parameters["interpolation"]
        interpolation_type: int = self.match_interpolation_type(interpolation)
        return cv2.resize(frame, new_size, interpolation=interpolation_type)

    @typing.override
    # Process the entire video
    def process(self, input_data: str, parameters: dict[str, typing.Any]) -> None:
        width: int = parameters["width"]
        height: int = parameters["height"]
        new_size: tuple[int, int] = (width, height)
        output_path: str = str(
            Path(__file__).resolve().parent.parent.parent
            / "output"
            / f"resize_{width}_{height}.webm"
        )

        # Video capture setup
        cv2VideoCaptureContext = as_context(cv2.VideoCapture, lambda cap: cap.release())

        # Video writer setup
        cv2VideoWriterContext = as_context(cv2.VideoWriter, lambda cap: cap.release())
        fourcc = getattr(cv2, "VideoWriter_fourcc")(*"VP80")

        with cv2VideoCaptureContext(input_data) as cap:
            if not cap.isOpened():
                raise ValueError(f"Could not open video file: {input_data}")
            fps = cap.get(cv2.CAP_PROP_FPS)

            with cv2VideoWriterContext(output_path, fourcc, fps, new_size) as out:
                # Process and write frames
                while True:
                    ret, frame = cap.read()
                    if not ret:
                        break
                    output_frame = self.process_frame(frame, parameters)
                    out.write(output_frame)

    # Match interpolation input to OpenCV constants
    def match_interpolation_type(self, interpolation: str) -> int:
        if kernel := dict(
            nearest=cv2.INTER_NEAREST_EXACT,
            linear=cv2.INTER_LINEAR_EXACT,
            cubic=cv2.INTER_CUBIC,
            area=cv2.INTER_AREA,
            lanczos4=cv2.INTER_LANCZOS4,
        ).get(interpolation, None):
            return kernel
        raise ValueError(f"Unsupported interpolation type: {interpolation}")<|MERGE_RESOLUTION|>--- conflicted
+++ resolved
@@ -21,25 +21,18 @@
     def get_parameters(self) -> list[ParameterDefinition[typing.Any]]:
         return [
             ParameterDefinition(
-<<<<<<< HEAD
                 name="width",
                 type="int",
                 required=True,
                 default=1280,
-                valid_values=(1, 4096),
+                constraints=(1, 4096),
             ),
             ParameterDefinition(
                 name="height",
                 type="int",
                 required=True,
                 default=720,
-                valid_values=(1, 4096),
-=======
-                name="width", type="int", required=True, constraints=(1, 4096)
-            ),
-            ParameterDefinition(
-                name="height", type="int", required=True, constraints=(1, 4096)
->>>>>>> 3e8deb47
+                constraints=(1, 4096),
             ),
             ParameterDefinition(
                 name="interpolation",
