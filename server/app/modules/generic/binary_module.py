--- conflicted
+++ resolved
@@ -28,14 +28,11 @@
     @override
     def get_input_formats(self) -> list[ModuleFormat]:
         return self.data.input_formats or []
+        return self.data.input_formats or []
 
     @override
     def get_output_formats(self) -> list[ModuleFormat]:
-<<<<<<< HEAD
         return self.data.input_formats or []
-=======
-        return self.data.output_formats or []
->>>>>>> 483ceb34
 
     # Input data is expected to be the video name
     @override
