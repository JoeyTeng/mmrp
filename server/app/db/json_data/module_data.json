--- conflicted
+++ resolved
@@ -6,7 +6,6 @@
       "input_formats": [],
       "output_formats": [
         {
-<<<<<<< HEAD
           "pixel_format": [
             "bgr24",
             "yuv420p 8bit",
@@ -15,16 +14,6 @@
           "color_space": [
             "BT.709 Full"
           ]
-=======
-          "default": {
-            "pixel_format": [
-              "bgr24"
-            ],
-            "color_space": [
-              "BT.709 Full"
-            ]
-          }
->>>>>>> 4cdb96a6
         }
       ],
       "parameters": [
@@ -238,7 +227,6 @@
       "type": "outputNode",
       "input_formats": [
         {
-<<<<<<< HEAD
           "pixel_format": [
             "bgr24",
             "yuv420p 8bit",
@@ -247,16 +235,6 @@
           "color_space": [
             "BT.709 Full"
           ]
-=======
-          "default": {
-            "pixel_format": [
-              "bgr24"
-            ],
-            "color_space": [
-              "BT.709 Full"
-            ]
-          }
->>>>>>> 4cdb96a6
         }
       ],
       "output_formats": [],
