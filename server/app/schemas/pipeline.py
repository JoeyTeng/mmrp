--- conflicted
+++ resolved
@@ -25,10 +25,7 @@
 class PipelineResponse(BaseModel):
     left: str
     right: str
-<<<<<<< HEAD
     interleaved: str
-    metrics: list[Metrics]
-=======
     metrics: list[Metrics]
 
 
@@ -60,5 +57,4 @@
     id: str
     name: str
     nodes: list[PipelineNode]
-    edges: list[PipelineEdge]
->>>>>>> 6416bcc1
+    edges: list[PipelineEdge]