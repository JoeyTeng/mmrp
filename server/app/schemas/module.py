from pydantic import BaseModel, ConfigDict, Field, field_validator, model_validator
from typing import Any
from app.modules.utils.enums import Color, ColorSpace, FrameRate, PixelFormat


class ModuleFormat(BaseModel):
    pixel_format: list[PixelFormat] = Field(default_factory=list[PixelFormat])
    color_space: list[ColorSpace] = Field(default_factory=list[ColorSpace])
    color: Color | None = None
    width: int | None = Field(default=None, ge=32, le=16384, description="Output width")
    height: int | None = Field(
        default=None, ge=32, le=8704, description="Output height"
    )
    frame_rate: FrameRate | None = Field(
        default=None, description="Frame rate of the video format"
    )


class Position(BaseModel):
    x: float = Field(0.0, ge=0, description="X coordinate in workspace")
    y: float = Field(0.0, ge=0, description="Y coordinate in workspace")


# TODO: Make this Generic so the default value will be correctly typed
#       Reference: https://docs.pydantic.dev/latest/concepts/models/#generic-models
class ParameterConstraint(BaseModel):
    type: str = Field(..., description="Parameter type")
    default: Any | None = None
    min: float | None = None
    max: float | None = None
    options: list[str] | None = None
    required: bool = True
    description: str | None = None

    model_config = ConfigDict(extra="ignore", populate_by_name=True)

    @model_validator(mode="before")
    def set_default(cls, values: dict[str, Any]) -> dict[str, Any]:
        param_type = values.get("type", "str")
        if "default" not in values:
            values["default"] = cls._get_type_default(param_type)
        if "options" in values and values.get("options") is not None:
            values["type"] = "select"
        return values

    @staticmethod
    def _get_type_default(param_type: str) -> Any:
        type_defaults: dict[str, Any] = {
            "str": "",
            "int": 0,
            "float": 0.0,
            "bool": False,
            "select": "",
        }
        return type_defaults.get(param_type.lower(), None)

    # TODO: Function can be updated as needed
    def __getitem__(self, key: str) -> Any:
        return self.get_value_by_key(key)

    def get_value_by_key(self, key: str) -> Any:
        if hasattr(self, key):
            return getattr(self, key)
        raise KeyError(f"No such constraint field: {key}")


class ParameterMetadata(BaseModel):
    value: Any = Field(..., description="Parameter value")
    type: str = Field(..., description="Parameter type")
    constraints: ParameterConstraint | None = Field(
        None, description="Constraints for the parameter"
    )
    model_config = ConfigDict(extra="ignore", populate_by_name=True)


class ModuleParameter(BaseModel):
    name: str = Field(..., description="Parameter name")
    metadata: ParameterMetadata = Field(
        ..., description="Parameter Metadata for the parameter"
    )

    # Allow these extra fields for binary upload defined in the config
    flag: str | None = None  # Command-line flag
    options: list[str | int] | None = None  # Options for select parameters

    model_config = ConfigDict(extra="ignore", populate_by_name=True)


class ModuleData(BaseModel):
    name: str = Field(..., description="Module name in pipeline")
    module_class: str = Field(..., description="Module Class name")
    parameters: list[ModuleParameter] = Field(
        default=[], description="List of data paramaters"
    )
    input_formats: list[ModuleFormat] | None = Field(
        default=None, description="List of input formats"
    )
    output_formats: list[ModuleFormat] | None = Field(
        default=None, description="List of output formats"
    )

    model_config = ConfigDict(extra="ignore", populate_by_name=True)

    @model_validator(mode="before")
    def parse_raw_parameters(cls, values: dict[str, Any]) -> dict[str, Any]:
        parameters_ = values.get("parameters", [])

        enriched_parameters: list[ModuleParameter] = []
        for param_ in parameters_:
            # TODO - Find a better logic to handle this
            #       in a better way.
            if param_["name"].lower() in {"input", "output"}:
                continue
            # Validate and enrich parameter constraints
            constraint_ = ParameterConstraint.model_validate(param_)

            # Metadata for the parameter
            metadata_ = ParameterMetadata(
                type=param_["type"],
                value=param_.get("default", constraint_.default),
                constraints=constraint_,
            )

            # Parameter
            parameter_ = ModuleParameter(name=param_["name"], metadata=metadata_)
            enriched_parameters.append(parameter_)

        values["parameters"] = enriched_parameters
        return values

    def get(self, key: str) -> Any:
        return getattr(self, key)


class VideoSourceParams(BaseModel):
    path: str = Field(..., description="Path to video file")


class ColorspaceParams(BaseModel):
    input_colorspace: str = Field(..., description="Input color space")
    output_colorspace: str = Field(..., description="Output color space")


class BlurParams(BaseModel):
    kernel_size: int = Field(..., ge=1, le=31, description="Kernel size (must be odd)")
    method: str = Field(..., description="Blur algorithm type")

    @field_validator("kernel_size")
    def validate_kernel_odd(cls, v: int) -> int:
        if v % 2 == 0:
            raise ValueError("Kernel size must be odd")
        return v


class ResizeParams(BaseModel):
    width: int = Field(..., ge=32, le=3840, description="Output width")
    height: int = Field(..., ge=32, le=2160, description="Output height")
    interpolation: str = Field(..., description="Interpolation method")


class VideoOutputParams(BaseModel):
    video_player: str = Field(..., description="Output file path")
    # codec: str | None = Field(None, description="Video codec")
    # quality: int | None = Field(23, ge=0, le=51, description="Quality level")


# Binaries can have any parameters, so we need a generic model
class GenericParameterModel(BaseModel):
<<<<<<< HEAD
    class ConfigDict:
        extra = "allow"
=======
    model_config = ConfigDict(extra="allow")
>>>>>>> 6448f9a4


class VideoCodecParams(BaseModel):
    """Common video encoding parameters shared across different codec implementations.

    This base class defines standard video compression settings that are generally
    applicable to most modern codecs (H.264/AVC, HEVC, VP9, etc.). Individual codec
    implementations should extend this class to add codec-specific parameters.

    Attributes:
        codec: Video compression standard (e.g., 'h264', 'hevc', 'vp9')
        bitrate: Target bitrate in kbps (100-50000)
        gop_size: Group-of-pictures size (0=auto)
    """

    codec: str = Field(..., description="Video codec (e.g., h264, hevc, vp9)")
    bitrate: int | None = Field(None, ge=100, le=50000, description="Bitrate in kbps")
    gop_size: int | None = Field(None, ge=0, description="Group of pictures size")<|MERGE_RESOLUTION|>--- conflicted
+++ resolved
@@ -166,12 +166,7 @@
 
 # Binaries can have any parameters, so we need a generic model
 class GenericParameterModel(BaseModel):
-<<<<<<< HEAD
-    class ConfigDict:
-        extra = "allow"
-=======
     model_config = ConfigDict(extra="allow")
->>>>>>> 6448f9a4
 
 
 class VideoCodecParams(BaseModel):
