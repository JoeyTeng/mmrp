--- conflicted
+++ resolved
@@ -1,9 +1,5 @@
 from pydantic import BaseModel, Field, field_validator, model_validator
-<<<<<<< HEAD
-from typing import List, Optional, Any, Union, Dict
-=======
 from typing import Optional, Any, Union
->>>>>>> 83c2bcbc
 from app.modules.utils.enums import Color, ColorSpace, FrameRate, PixelFormat
 
 
@@ -26,49 +22,25 @@
     default: Any = Field(..., description="Default value for the parameter")
     min: Optional[float] = None
     max: Optional[float] = None
-<<<<<<< HEAD
-    options: Optional[List[str]] = None
-=======
     options: Optional[list[str]] = None
->>>>>>> 83c2bcbc
     required: bool = True
     description: Optional[str] = None
 
     @model_validator(mode="before")
-<<<<<<< HEAD
     def set_default(cls, values: Dict[str, Any]) -> Dict[str, Any]:
         param_type = values.get("type", "str")
         if "default" not in values:
             values["default"] = cls._get_type_default(param_type)
         if "options" in values:
             values["type"] = "select"
-=======
-    def set_default(cls, values: dict[str, Any]) -> dict[str, Any]:
-        param_type = values.get("type", "str")
-        if "default" not in values:
-            values["default"] = cls._get_type_default(param_type)
->>>>>>> 83c2bcbc
         return values
 
     @staticmethod
     def _get_type_default(param_type: str) -> Any:
-<<<<<<< HEAD
-        type_defaults: dict[str, Any] = {
-            "str": "",
-            "int": 0,
-            "float": 0.0,
-            "bool": False,
-            "select": "",
-        }
-        return type_defaults.get(param_type.lower(), None)
-
-    def model_dump(self, **kwargs: Any) -> Dict[str, Any]:
-=======
         type_defaults = {"str": "", "int": 0, "float": 0.0, "bool": False, "select": ""}
         return type_defaults.get(param_type.lower(), None)
 
     def model_dump(self, **kwargs: Any) -> dict[str, Any]:
->>>>>>> 83c2bcbc
         kwargs.setdefault("exclude_none", True)
         return super().model_dump(**kwargs)
 
@@ -85,11 +57,7 @@
         None, description="Constraints for the parameter"
     )
 
-<<<<<<< HEAD
-    def model_dump(self, **kwargs: Any) -> Dict[str, Any]:
-=======
     def model_dump(self, **kwargs: Any) -> dict[str, Any]:
->>>>>>> 83c2bcbc
         kwargs.setdefault("exclude_none", True)
         return super().model_dump(**kwargs)
 
@@ -100,37 +68,21 @@
         ..., description="Parameter Metadata for the parameter"
     )
 
-<<<<<<< HEAD
-    def model_dump(self, **kwargs: Any) -> Dict[str, Any]:
-=======
     def model_dump(self, **kwargs: Any) -> dict[str, Any]:
->>>>>>> 83c2bcbc
         kwargs.setdefault("exclude_none", True)
         return super().model_dump(**kwargs)
 
-
-<<<<<<< HEAD
+      
 class VideoSourceParams(BaseModel):
     path: str = Field(..., description="Path to video file")
 
 
 class ColorspaceParams(BaseModel):
-=======
-class VideoSourceParams(ModuleParameter):
-    path: str = Field(..., description="Path to video file")
-
-
-class ColorspaceParams(ModuleParameter):
->>>>>>> 83c2bcbc
     input_colorspace: str = Field(..., description="Input color space")
     output_colorspace: str = Field(..., description="Output color space")
 
 
-<<<<<<< HEAD
 class BlurParams(BaseModel):
-=======
-class BlurParams(ModuleParameter):
->>>>>>> 83c2bcbc
     kernel_size: int = Field(..., ge=1, le=31, description="Kernel size (must be odd)")
     method: str = Field(..., description="Blur algorithm type")
 
@@ -141,36 +93,24 @@
         return v
 
 
-<<<<<<< HEAD
 class ResizeParams(BaseModel):
-=======
-class ResizeParams(ModuleParameter):
->>>>>>> 83c2bcbc
     width: int = Field(..., ge=32, le=3840, description="Output width")
     height: int = Field(..., ge=32, le=2160, description="Output height")
     interpolation: str = Field(..., description="Interpolation method")
 
 
-<<<<<<< HEAD
 class VideoOutputParams(BaseModel):
     video_player: str = Field(..., description="Output file path")
-=======
-class VideoOutputParams(ModuleParameter):
-    path: str = Field(..., description="Output file path")
->>>>>>> 83c2bcbc
     # codec: Optional[str] = Field(None, description="Video codec")
     # quality: Optional[int] = Field(23, ge=0, le=51, description="Quality level")
 
 
-<<<<<<< HEAD
 # Binaries can have any parameters, so we need a generic model
 class GenericParameterModel(BaseModel):
     class Config:
         extra = "allow"
-
-
-=======
->>>>>>> 83c2bcbc
+        
+        
 class VideoCodecParams(ModuleParameter):
     codec: str = Field(..., description="Video codec (e.g., h264, hevc, vp9)")
     bitrate: Optional[int] = Field(
