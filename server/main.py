<<<<<<< HEAD
=======
import argparse
>>>>>>> 06e10933
from fastapi import APIRouter, FastAPI
import argparse
from fastapi.middleware.cors import CORSMiddleware
from contextlib import asynccontextmanager
from pathlib import Path
import shutil
from fastapi.staticfiles import StaticFiles
import uvicorn
from app.routers import pipeline, video, modules, frame, binaries
from app.services.binaries import sync_binaries
from app.db.convert_json_to_modules import get_all_mock_modules


api = APIRouter(prefix="/api")

api.include_router(pipeline.router)
api.include_router(video.router)
api.include_router(modules.router)
api.include_router(frame.router)
api.include_router(binaries.router)


@asynccontextmanager
async def lifespan(app: FastAPI):
    # Download and extract all binaries
    # binaries_dir = download_gist_files() # Config file in the gist is outdated, this would load the simple video processor without input and output formats
    binaries_dir = Path(__file__).resolve().parent / "binaries"

    sync_binaries("/home/test/binaries")

    # Load a registry of all modules at start up
    get_all_mock_modules()

    yield  # Application is running

    # Cleanup
    try:
        # Clean up binaries directory
        if binaries_dir.exists() and binaries_dir.is_dir():
            print(f"Cleaning up binaries directory: {binaries_dir}")
            shutil.rmtree(binaries_dir)
        # Clean up temporary binary data
        json_dir = (
            Path(__file__).resolve().parent / "app" / "db" / "json_data" / "binaries"
        )
        if json_dir.exists() and json_dir.is_dir():
            print(f"Cleaning up binaries data: {json_dir}")
            shutil.rmtree(json_dir)
        # Clean up yuv video files
        videos_dir = Path(__file__).resolve().parent / "videos"
        if videos_dir.exists() and videos_dir.is_dir():
            for file in videos_dir.glob("*.yuv"):
                print(f"Cleaning up yuv video files: {file}")
                file.unlink(missing_ok=True)
        # Clean up output directory
        output_dir = Path(__file__).resolve().parent / "output"
        if output_dir.exists() and output_dir.is_dir():
            print(f"Cleaning up output directory: {output_dir}")
            shutil.rmtree(output_dir)
    except Exception as e:
        print(f"Error during cleanup: {e}")


app = FastAPI(docs_url="/api/docs", openapi_url="/api/openapi.json", lifespan=lifespan)
app.include_router(api)

app.add_middleware(
    CORSMiddleware,
    allow_origins=["http://localhost:3000"],
    allow_credentials=True,
    allow_methods=["*"],
    allow_headers=["*"],
)

# Only mount static if the export exists (production)
out_dir = Path(__file__).resolve().parents[1] / "client" / "out"
if out_dir.exists():
    app.mount("/", StaticFiles(directory=str(out_dir), html=True), name="static")
else:

    @app.get("/")
    def dev_root():
        return {
            "msg": "Dev mode: Run `npm run dev` on port 3000, or build the client to create /client/out."
        }


def main():
    parser = argparse.ArgumentParser(description="Run FastAPI app")
    parser.add_argument("--host", default="0.0.0.0")
    parser.add_argument("--port", type=int, default=8000)
    parser.add_argument(
        "--reload", action="store_true", help="Dev mode: auto-reload (single-process)"
    )
    parser.add_argument(
        "--log-level",
        default="info",
        choices=["critical", "error", "warning", "info", "debug", "trace"],
    )
    parser.add_argument(
        "--workers", type=int, default=1, help=">1 delegates to Uvicorn CLI"
    )
    args = parser.parse_args()

    config = uvicorn.Config(
        "main:app",
        host=args.host,
        port=args.port,
        log_level=args.log_level,
        workers=args.workers,
        proxy_headers=not args.reload,
        reload=args.reload,
    )
    server = uvicorn.Server(config)

    server.run()


if __name__ == "__main__":
    main()<|MERGE_RESOLUTION|>--- conflicted
+++ resolved
@@ -1,9 +1,5 @@
-<<<<<<< HEAD
-=======
 import argparse
->>>>>>> 06e10933
 from fastapi import APIRouter, FastAPI
-import argparse
 from fastapi.middleware.cors import CORSMiddleware
 from contextlib import asynccontextmanager
 from pathlib import Path
