--- conflicted
+++ resolved
@@ -1,12 +1,8 @@
 from fastapi import FastAPI
 from fastapi.middleware.cors import CORSMiddleware
-<<<<<<< HEAD
-from app.routers import frame
-=======
 from contextlib import asynccontextmanager
->>>>>>> f8398374
 import uvicorn
-from app.routers import pipeline, video, module
+from app.routers import pipeline, video, module, frame
 from app.services.module import load_modules
 
 
@@ -29,12 +25,8 @@
 
 app.include_router(pipeline.router)
 app.include_router(video.router)
-<<<<<<< HEAD
+app.include_router(module.router)
 app.include_router(frame.router)
-=======
-app.include_router(module.router)
-
->>>>>>> f8398374
 
 if __name__ == "__main__":
     uvicorn.run(app, host="0.0.0.0", port=8000)