--- conflicted
+++ resolved
@@ -3,10 +3,6 @@
     "uv --project server run pyright -p server",
     "uv --project server run ruff check --fix --show-fixes",
     "uv --project server run ruff format",
-<<<<<<< HEAD
-    "bash -c 'cd server && uv run pytest'"
-=======
     () => "uv --project server run pytest -c server/pyproject.toml" // to prevent lint-staged to pass in any positional argument to interfere with pytest.
->>>>>>> 3d598b88
   ],
 };