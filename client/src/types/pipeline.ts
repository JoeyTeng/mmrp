--- conflicted
+++ resolved
@@ -1,8 +1,5 @@
 import { ParamValueType } from "@/types/module";
-<<<<<<< HEAD
-=======
 import { Metrics } from "./metrics";
->>>>>>> 83c2bcbc
 
 export type PipelineParameter = {
   [key: string]: ParamValueType;
