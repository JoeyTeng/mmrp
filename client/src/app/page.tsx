--- conflicted
+++ resolved
@@ -1,31 +1,7 @@
 import VideoPlayer from "@/components/layout/VideoPlayer";
 import DragAndDropArea from "@/components/cards/DragAndDropArea";
-<<<<<<< HEAD
-import TopNavBar from "@/components/layout/TopNavBar";
 import { ToastContainer } from "react-toastify";
 import "react-toastify/dist/ReactToastify.css";
-
-export default function Home() {
-  return (
-    <main className="h-screen w-screen flex flex-col overflow-hidden">
-      <TopNavBar />
-
-      {/* rest of screen */}
-      <div className="flex flex-1">
-        <div className="flex flex-col flex-3 gap-0.5">
-          <div className="flex flex-1 gap-0.5">
-            <LeftColumn />
-            <CenterColumn />
-            <RightColumn />
-          </div>
-          <div className="flex flex-1">
-            <DragAndDropArea />
-          </div>
-        </div>
-      </div>
-      <ToastContainer theme="dark" />
-    </main>
-=======
 import AppLayout from "@/components/layout/AppLayout";
 import { Box } from "@mui/material";
 
@@ -42,7 +18,7 @@
           <DragAndDropArea />
         </Box>
       </Box>
+       <ToastContainer theme="dark" />
     </AppLayout>
->>>>>>> c485516a
   );
 }