--- conflicted
+++ resolved
@@ -11,7 +11,6 @@
 export default function Home() {
   return (
     <VideoMetricsProvider>
-<<<<<<< HEAD
       <VideoReloadProvider>
         <AppLayout>
           <Box className="flex flex-col h-full gap-2">
@@ -27,26 +26,6 @@
           <ToastContainer />
         </AppLayout>
       </VideoReloadProvider>
-=======
-      <AppLayout>
-        <Box className="flex flex-col h-full gap-2">
-          {/* Wrap Comparison View and drag-and-drop area with video provider to register pipeline processing */}
-          <VideoReloadProvider>
-            <WebSocketProvider>
-              {/* Video Comparison View - Fixed height with min-height */}
-              <Box className="h-1/3 min-h-[350px]">
-                <VideoComparisonView />
-              </Box>
-              {/* Flow Canvas - Takes remaining space with min-height */}
-              <Box className="h-2/3 flex-1">
-                <DragAndDropArea />
-              </Box>
-            </WebSocketProvider>
-          </VideoReloadProvider>
-        </Box>
-        <ToastContainer />
-      </AppLayout>
->>>>>>> a52e32e1
     </VideoMetricsProvider>
   );
 }