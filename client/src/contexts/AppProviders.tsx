import { ReactNode } from "react";
import { VideoMetricsProvider } from "./VideoMetricsContext";
import { VideoReloadProvider } from "./videoReloadContext";
import { WebSocketProvider } from "./WebSocketContext";
<<<<<<< HEAD
import { FramesProvider } from "./FramesContext";

const AppProviders = ({ children }: { children: ReactNode }) => (
  <VideoMetricsProvider>
    <VideoReloadProvider>
      <FramesProvider>
        <WebSocketProvider>{children}</WebSocketProvider>
      </FramesProvider>
    </VideoReloadProvider>
  </VideoMetricsProvider>
=======
import { ReactFlowProvider } from "@xyflow/react";

const AppProviders = ({ children }: { children: ReactNode }) => (
  <ReactFlowProvider>
    <VideoMetricsProvider>
      <VideoReloadProvider>
        <WebSocketProvider>{children}</WebSocketProvider>
      </VideoReloadProvider>
    </VideoMetricsProvider>
  </ReactFlowProvider>
>>>>>>> 35162a94
);

export default AppProviders;<|MERGE_RESOLUTION|>--- conflicted
+++ resolved
@@ -2,29 +2,19 @@
 import { VideoMetricsProvider } from "./VideoMetricsContext";
 import { VideoReloadProvider } from "./videoReloadContext";
 import { WebSocketProvider } from "./WebSocketContext";
-<<<<<<< HEAD
 import { FramesProvider } from "./FramesContext";
-
-const AppProviders = ({ children }: { children: ReactNode }) => (
-  <VideoMetricsProvider>
-    <VideoReloadProvider>
-      <FramesProvider>
-        <WebSocketProvider>{children}</WebSocketProvider>
-      </FramesProvider>
-    </VideoReloadProvider>
-  </VideoMetricsProvider>
-=======
 import { ReactFlowProvider } from "@xyflow/react";
 
 const AppProviders = ({ children }: { children: ReactNode }) => (
   <ReactFlowProvider>
     <VideoMetricsProvider>
       <VideoReloadProvider>
-        <WebSocketProvider>{children}</WebSocketProvider>
+        <FramesProvider>
+          <WebSocketProvider>{children}</WebSocketProvider>
+        </FramesProvider>
       </VideoReloadProvider>
     </VideoMetricsProvider>
   </ReactFlowProvider>
->>>>>>> 35162a94
 );
 
 export default AppProviders;