import { ReactNode } from "react";
import { VideoMetricsProvider } from "./VideoMetricsContext";
import { VideoReloadProvider } from "./VideoReloadContext";
import { WebSocketProvider } from "./WebSocketContext";
import { FramesProvider } from "./FramesContext";
import { ReactFlowProvider } from "@xyflow/react";
import { ModulesProvider } from "./ModulesContext";
import { ExamplePipelinesProvider } from "./ExamplePipelinesContext";

const AppProviders = ({ children }: { children: ReactNode }) => (
  <ReactFlowProvider>
    <VideoMetricsProvider>
      <VideoReloadProvider>
        <WebSocketProvider>
<<<<<<< HEAD
          <FramesProvider>
            <ModulesProvider>{children}</ModulesProvider>
          </FramesProvider>
=======
          <ExamplePipelinesProvider>
            <ModulesProvider>{children}</ModulesProvider>
          </ExamplePipelinesProvider>
>>>>>>> 6416bcc1
        </WebSocketProvider>
      </VideoReloadProvider>
    </VideoMetricsProvider>
  </ReactFlowProvider>
);

export default AppProviders;<|MERGE_RESOLUTION|>--- conflicted
+++ resolved
@@ -12,15 +12,11 @@
     <VideoMetricsProvider>
       <VideoReloadProvider>
         <WebSocketProvider>
-<<<<<<< HEAD
           <FramesProvider>
-            <ModulesProvider>{children}</ModulesProvider>
+            <ExamplePipelinesProvider>
+              <ModulesProvider>{children}</ModulesProvider>
+            </ExamplePipelinesProvider>
           </FramesProvider>
-=======
-          <ExamplePipelinesProvider>
-            <ModulesProvider>{children}</ModulesProvider>
-          </ExamplePipelinesProvider>
->>>>>>> 6416bcc1
         </WebSocketProvider>
       </VideoReloadProvider>
     </VideoMetricsProvider>
