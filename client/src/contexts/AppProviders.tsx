--- conflicted
+++ resolved
@@ -11,11 +11,9 @@
     <VideoMetricsProvider>
       <VideoReloadProvider>
         <WebSocketProvider>
-<<<<<<< HEAD
-          <FramesProvider>{children}</FramesProvider>
-=======
-          <ModulesProvider>{children}</ModulesProvider>
->>>>>>> 6448f9a4
+          <FramesProvider>
+            <ModulesProvider>{children}</ModulesProvider>
+          </FramesProvider>
         </WebSocketProvider>
       </VideoReloadProvider>
     </VideoMetricsProvider>
