"use client";

import React, { useCallback, useEffect, useRef, useState } from "react";
import PlayerControls from "./PlayerControls";
import { FrameData, ViewOptions } from "./types";
import {
  closeVideoWebSocket,
  createVideoWebSocket,
} from "@/services/webSocketClient";

type Props = {
  view: ViewOptions;
  canvasRefs: React.RefObject<HTMLCanvasElement | null>[];
  showSource?: boolean;
  getSourceLabel?: (frame: number) => string;
  onFullscreen: () => void;
  onFirstFrame?: () => void;
};

const FrameStreamPlayer = ({
  view,
  canvasRefs,
  showSource,
  getSourceLabel,
  onFullscreen,
  onFirstFrame,
}: Props) => {
  const playbackTimer = useRef<NodeJS.Timeout | null>(null);
  const [isPlaying, setIsPlaying] = useState(false);
  const [currentFrame, setCurrentFrame] = useState(0); // Frame index in range [0, frames.length)
  const [isUserPaused, setIsUserPaused] = useState(true);
  const [frames, setFrames] = useState<FrameData[]>([]);
  const currentFpsRef = useRef(30);
  const currentMimeRef = useRef("image/webp");
<<<<<<< HEAD
  const wsRef = useRef<WebSocket | null>(null);
=======
>>>>>>> a8239c8b
  const [isStreamActive, setIsStreamActive] = useState(false);
  const [filenames] = useState([
    "example-video.mp4",
    "example-video-filter.mp4",
  ]);
  const hasCalledFirstFrame = useRef(false);

  useEffect(() => {
    if (!hasCalledFirstFrame.current && frames.length > 0) {
      onFirstFrame?.();
      hasCalledFirstFrame.current = true;
    }
  }, [frames.length, onFirstFrame]);

  // Establish WebSocket connection to receive video frame data
  useEffect(() => {
    const expectedFrames = 2;
    let frameBuffer: Blob[] = [];

<<<<<<< HEAD
    const ws = createVideoWebSocket(
=======
    createVideoWebSocket(
>>>>>>> a8239c8b
      (data) => {
        if (data instanceof ArrayBuffer) {
          const blob = new Blob([data], { type: currentMimeRef.current });
          frameBuffer.push(blob);

          if (frameBuffer.length === expectedFrames) {
            const commonFrameData = {
              fps: currentFpsRef.current,
              mime: currentMimeRef.current,
            };

            if (view === ViewOptions.SideBySide) {
              const newFrame = {
                blob: [frameBuffer[0], frameBuffer[1]],
                ...commonFrameData,
              };
              setFrames((prev) => [...prev, newFrame]);
            } else {
              const [original, filtered] = frameBuffer;

              const newFrames = [
                { blob: [original], ...commonFrameData },
                { blob: [filtered], ...commonFrameData },
              ];

              setFrames((prev) => [...prev, ...newFrames]);
            }

            frameBuffer = [];
          }
        } else {
          if (data.fps) currentFpsRef.current = data.fps;
          if (data.mime) currentMimeRef.current = data.mime;
        }
      },
      () => {
        setIsStreamActive(true);
      },
      undefined,
      () => {
        setIsStreamActive(false);
      },
      { filenames },
    );

<<<<<<< HEAD
    wsRef.current = ws;

    return () => {
      closeVideoWebSocket();
      wsRef.current = null;
=======
    return () => {
      closeVideoWebSocket();
>>>>>>> a8239c8b
    };
  }, [filenames, view]);

  // Render frame at given index
  const renderFrame = useCallback(
    (index: number): void => {
      if (index >= frames.length) return;

      const frame = frames[index];

      for (let i = 0; i < canvasRefs.length; i++) {
        const canvas = canvasRefs[i]?.current;
        const blob = frame.blob[i]; // Match frame blob to canvas

        if (!canvas || !blob) continue;

        const url = URL.createObjectURL(blob);
        const img = new Image();
        img.onload = () => {
          canvas.width = img.width;
          canvas.height = img.height;
          const ctx = canvas.getContext("2d");
          ctx?.clearRect(0, 0, canvas.width, canvas.height);
          ctx?.drawImage(img, 0, 0);
          URL.revokeObjectURL(url);
        };
        img.src = url;
      }
    },
    [frames, canvasRefs],
  );

  // Handle play/pause
  const handlePlayPause = () => {
    if (!isUserPaused) {
      setIsPlaying(false);
      setIsUserPaused(true);
    } else {
      if (currentFrame >= frames.length - 1 && frames.length > 0) {
        setCurrentFrame(0);
      }
      setIsPlaying(true);
      setIsUserPaused(false);
    }
  };

  // Step forward/backward by delta frames
  const stepFrame = (delta: number) => {
    const next = Math.min(Math.max(currentFrame + delta, 0), frames.length - 1);
    setCurrentFrame(next);
    setIsPlaying(false);
    setIsUserPaused(true);
  };

  // Handle slider movement
  const onSliderChange = (value: number) => {
    setCurrentFrame(Math.min(value, frames.length - 1));
    setIsPlaying(false);
    setIsUserPaused(true);
  };

  // Playback effect - dynamic frame timing by fps stored in each frame
  useEffect(() => {
    if (!isPlaying) {
      if (playbackTimer.current) {
        clearTimeout(playbackTimer.current);
        playbackTimer.current = null;
      }
      return;
    }

    if (currentFrame >= frames.length - 1) {
      setIsPlaying(false);
      if (!isStreamActive) {
        setIsUserPaused(true);
      }
      return;
    }

    // Render current frame
    renderFrame(currentFrame);

    // Schedule next frame
    const fps = frames[currentFrame]?.fps || 30;
    const delay = 1000 / fps;

    playbackTimer.current = setTimeout(() => {
      setCurrentFrame((prev) => prev + 1);
    }, delay);

    return () => {
      if (playbackTimer.current) {
        clearTimeout(playbackTimer.current);
        playbackTimer.current = null;
      }
    };
  }, [isPlaying, currentFrame, frames, renderFrame, isStreamActive]);

  // When currentFrame changes and playback is paused, render frame immediately
  useEffect(() => {
    if (!isPlaying && frames.length > 0) {
      renderFrame(currentFrame);
    }
  }, [currentFrame, isPlaying, frames, renderFrame]);

  // Auto-resuming playback
  useEffect(() => {
    if (!isPlaying && !isUserPaused && frames.length > currentFrame) {
      setIsPlaying(true);
    }
  }, [frames, isPlaying, isUserPaused, currentFrame]);

  const sourceLabel = getSourceLabel?.(currentFrame);

  // Frame label in range [1, frames.length]
  const currentFrameLabel =
    view === ViewOptions.SideBySide
      ? currentFrame + 1
      : Math.ceil((currentFrame + 1) / 2);

  const totalFramesLabel =
    view === ViewOptions.SideBySide
      ? frames.length
      : Math.ceil(frames.length / 2);

  return (
    <PlayerControls
      currentFrame={currentFrameLabel}
      totalFrames={totalFramesLabel}
      isPlaying={!isUserPaused}
      showMute={false}
      isMuted={true}
      onPlayPause={handlePlayPause}
      onMuteToggle={() => {}}
      onStepFrame={stepFrame}
      onSliderChange={onSliderChange}
      onFullscreen={onFullscreen}
      showSource={showSource}
      sourceLabel={sourceLabel}
      sliderValue={currentFrame}
      sliderMax={frames.length - 1}
      sliderStep={1}
    />
  );
};

export default FrameStreamPlayer;<|MERGE_RESOLUTION|>--- conflicted
+++ resolved
@@ -32,10 +32,6 @@
   const [frames, setFrames] = useState<FrameData[]>([]);
   const currentFpsRef = useRef(30);
   const currentMimeRef = useRef("image/webp");
-<<<<<<< HEAD
-  const wsRef = useRef<WebSocket | null>(null);
-=======
->>>>>>> a8239c8b
   const [isStreamActive, setIsStreamActive] = useState(false);
   const [filenames] = useState([
     "example-video.mp4",
@@ -55,11 +51,7 @@
     const expectedFrames = 2;
     let frameBuffer: Blob[] = [];
 
-<<<<<<< HEAD
-    const ws = createVideoWebSocket(
-=======
     createVideoWebSocket(
->>>>>>> a8239c8b
       (data) => {
         if (data instanceof ArrayBuffer) {
           const blob = new Blob([data], { type: currentMimeRef.current });
@@ -105,16 +97,8 @@
       { filenames },
     );
 
-<<<<<<< HEAD
-    wsRef.current = ws;
-
     return () => {
       closeVideoWebSocket();
-      wsRef.current = null;
-=======
-    return () => {
-      closeVideoWebSocket();
->>>>>>> a8239c8b
     };
   }, [filenames, view]);
 
