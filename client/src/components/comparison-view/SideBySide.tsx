"use client";

import { useState, useRef, useEffect } from "react";
import UnifiedPlayer from "./UnifiedPlayer";
import { PlayerHandle } from "./VideoPlayer";
import { Box } from "@mui/material";
import { loadVideo } from "@/services/videoService";
import { useVideoReload } from "@/contexts/videoReloadContext";
import { VideoType, ViewOptions } from "./types";

type Props = {
  type: VideoType;
};

const SideBySide = ({ type }: Props) => {
  // Initialise error and loading states
  const [isLoading, setIsLoading] = useState(true);
  const [error, setError] = useState("");
  const { latestResponse, isProcessing, isProcessingError } = useVideoReload();

  // Initialise video and player references
  const videoARef = useRef<HTMLVideoElement>(null);
  const videoBRef = useRef<HTMLVideoElement>(null);
  const playerRef = useRef<PlayerHandle>(null);
  const containerRef = useRef<HTMLDivElement>(null);
  const canvasARef = useRef<HTMLCanvasElement>(null);
  const canvasBRef = useRef<HTMLCanvasElement>(null);

  // Group all loading and error states
  const isAnyLoading = isLoading || isProcessing;
  const isAnyError = error != "" || isProcessingError;

  // Load initial video
  useEffect(() => {
    if (type === VideoType.Stream) {
      return;
    }

    const urls: string[] = [];
    const loadInitialVideo = async () => {
      try {
        setIsLoading(true);
        setError("");
        const originalUrl = await loadVideo(
          "example-video.mp4",
          false,
          videoARef,
        );
        urls.push(originalUrl);
      } catch (e) {
        setError("Failed to load videos. Please try again. " + e);
      } finally {
        setIsLoading(false);
      }
    };

    loadInitialVideo();

    return () => {
      urls.forEach((url) => url && URL.revokeObjectURL(url));
    };
  }, [type]);

  // When reload is triggered, load processed video(s)
  useEffect(() => {
    if (type === VideoType.Stream) {
      return;
    }

    const urls: string[] = [];
    const loadOutputVideos = async () => {
      try {
        setIsLoading(true);
        if (latestResponse!.left !== "") {
          const urlLeft = await loadVideo(
            latestResponse!.left,
            true,
            videoARef,
          );
          urls.push(urlLeft);
        }
        if (latestResponse!.right !== "") {
          const urlRight = await loadVideo(
            latestResponse!.right,
            true,
            videoBRef,
          );
          urls.push(urlRight);
        }
      } catch (e) {
        setError("Failed to load output video: " + e);
      } finally {
        setIsLoading(false);
      }
    };

    if (latestResponse != null) {
      loadOutputVideos();
    }

    return () => {
      urls.forEach((url) => url && URL.revokeObjectURL(url));
    };
<<<<<<< HEAD
  }, [reloadKey, type]);
=======
  }, [latestResponse]);
>>>>>>> b0c140e8

  return (
    <Box
      ref={containerRef}
      className="relative h-full w-full flex flex-col bg-black"
    >
      {/* Video Container */}
      <Box className="relative flex flex-1">
        {/* Status Overlay */}
        {(isAnyLoading || isAnyError) && (
          <Box className="absolute inset-0 z-20 flex items-center justify-center bg-black/80 text-white p-4 text-center">
            {isLoading ? (
              <Box className="h-10 w-10 border-4 border-white border-t-transparent rounded-full animate-spin" />
            ) : isProcessing ? (
              <Box className="flex flex-col items-center justify-center">
                <Box className="h-10 w-10 border-4 border-white border-t-transparent rounded-full animate-spin" />
                <Box className="mt-4 text-lg font-medium">
                  Processing Pipeline...
                </Box>
                <Box className="text-sm text-gray-300 mt-1">
                  This might take some time.
                </Box>
              </Box>
            ) : isProcessingError ? (
              <Box className="absolute inset-0 z-20 flex flex-col items-center justify-center bg-black/80 text-white p-4 text-center">
                {/* Error Icon */}
                <Box className="flex items-center justify-center h-10 w-10 rounded-full bg-red-600 mb-4">
                  <span className="text-3xl font-bold">!</span>
                </Box>
                {/* Error Text */}
                <Box className="text-lg font-semibold">
                  Error processing pipeline
                </Box>
                <Box className="text-sm text-gray-300 mt-1">
                  Please try again or check your pipeline.
                </Box>
              </Box>
            ) : (
              error
            )}
          </Box>
        )}
        {type === VideoType.Video && (
          <>
            {/* Left Video */}
            <Box
              component="video"
              ref={videoARef}
              className="w-1/2 h-full object-contain"
              onTimeUpdate={() => playerRef.current?.handleTimeUpdate()}
              onLoadStart={() => setIsLoading(true)}
              onCanPlay={() => setIsLoading(false)}
              onError={() => setError("Failed to load original video")}
            />
            {/* Right Video */}
            <Box
              component="video"
              ref={videoBRef}
              className="w-1/2 h-full object-contain"
              muted
              onError={() => setError("Failed to load filtered video")}
            />
          </>
        )}
        {type === VideoType.Stream && (
          <>
            <Box
              component="canvas"
              ref={canvasARef}
              className="w-1/2 h-full bg-black object-contain"
            />
            <Box
              component="canvas"
              ref={canvasBRef}
              className="w-1/2 h-full bg-black object-contain"
            />
          </>
        )}
      </Box>

      {/* Player Controls */}
      <UnifiedPlayer
        key={`${type}-${ViewOptions.SideBySide}`}
        view={ViewOptions.SideBySide}
        type={type}
        videoRefs={[videoARef, videoBRef]}
        canvasRefs={[canvasARef, canvasBRef]}
        containerRef={containerRef}
        ref={playerRef}
        onFirstFrame={() => setIsLoading(false)}
      />
    </Box>
  );
};

export default SideBySide;<|MERGE_RESOLUTION|>--- conflicted
+++ resolved
@@ -101,11 +101,8 @@
     return () => {
       urls.forEach((url) => url && URL.revokeObjectURL(url));
     };
-<<<<<<< HEAD
-  }, [reloadKey, type]);
-=======
-  }, [latestResponse]);
->>>>>>> b0c140e8
+
+  }, [latestResponse, type]);
 
   return (
     <Box
