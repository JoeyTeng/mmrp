"use client";

import { useState, useRef, useEffect } from "react";
import UnifiedPlayer from "./UnifiedPlayer";
import { PlayerHandle } from "./VideoPlayer";
import { Box } from "@mui/material";
import { loadVideo } from "@/services/videoService";
<<<<<<< HEAD
import { VideoType, ViewOptions } from "./types";
=======
import { useVideoReload } from "@/contexts/videoReloadContext";
import { VideoType } from "./types";
>>>>>>> 8927a88a

type Props = {
  type: VideoType;
};

const SideBySide = ({ type }: Props) => {
<<<<<<< HEAD
=======
  // Initialise error and loading states
  const [isLoading, setIsLoading] = useState(true);
  const [error, setError] = useState("");
  const { reloadKey, isProcessing, isProcessingError } = useVideoReload();

  // Initialise video and player references
>>>>>>> 8927a88a
  const videoARef = useRef<HTMLVideoElement>(null);
  const videoBRef = useRef<HTMLVideoElement>(null);
  const playerRef = useRef<PlayerHandle>(null);
  const containerRef = useRef<HTMLDivElement>(null);
  const canvasARef = useRef<HTMLCanvasElement>(null);
  const canvasBRef = useRef<HTMLCanvasElement>(null);
  const [isLoading, setIsLoading] = useState(true);
  const [error, setError] = useState("");

  // Group all loading and error states
  const isAnyLoading = isLoading || isProcessing;
  const isAnyError = error != "" || isProcessingError;

  // Load initial video
  useEffect(() => {
    const urls: string[] = [];
    const loadInitialVideo = async () => {
      try {
        setIsLoading(true);
        setError("");
        const originalUrl = await loadVideo("example-video.mp4", videoARef);
        urls.push(originalUrl);
      } catch (e) {
        setError("Failed to load videos. Please try again. " + e);
      } finally {
        setIsLoading(false);
      }
    };

    loadInitialVideo();

    return () => {
      urls.forEach((url) => url && URL.revokeObjectURL(url));
    };
  }, []);

  // When reload is triggered, load processed video
  useEffect(() => {
    const urls: string[] = [];
    const loadOutputVideo = async () => {
      try {
        setIsLoading(true);
        const filteredUrl = await loadVideo("example_output.webm", videoBRef);
        urls.push(filteredUrl);
      } catch (e) {
        setError("Failed to load output video: " + e);
      } finally {
        setIsLoading(false);
      }
    };

    if (reloadKey !== 0) {
      loadOutputVideo();
    }

    return () => {
      urls.forEach((url) => url && URL.revokeObjectURL(url));
    };
  }, [reloadKey]);

  return (
    <Box
      ref={containerRef}
      className="relative h-full w-full flex flex-col bg-black"
    >
      {/* Video Container */}
      <Box className="relative flex flex-1">
        {/* Status Overlay */}
        {(isLoading || error) && (
          <Box className="absolute inset-0 z-20 flex items-center justify-center bg-black/80 text-white p-4 text-center">
            {isLoading ? (
              <Box className="h-10 w-10 border-4 border-white border-t-transparent rounded-full animate-spin" />
            ) : (
              error
            )}
          </Box>
        )}
        {type === VideoType.Video && (
          <>
<<<<<<< HEAD
=======
            {/* Status Overlay */}
            {(isAnyLoading || isAnyError) && (
              <Box className="absolute inset-0 z-20 flex items-center justify-center bg-black/80 text-white p-4 text-center">
                {isLoading ? (
                  <Box className="h-10 w-10 border-4 border-white border-t-transparent rounded-full animate-spin" />
                ) : isProcessing ? (
                  <Box className="flex flex-col items-center justify-center">
                    <Box className="h-10 w-10 border-4 border-white border-t-transparent rounded-full animate-spin" />
                    <Box className="mt-4 text-lg font-medium">
                      Processing Pipeline...
                    </Box>
                    <Box className="text-sm text-gray-300 mt-1">
                      This might take some time.
                    </Box>
                  </Box>
                ) : isProcessingError ? (
                  <Box className="absolute inset-0 z-20 flex flex-col items-center justify-center bg-black/80 text-white p-4 text-center">
                    {/* Error Icon */}
                    <Box className="flex items-center justify-center h-10 w-10 rounded-full bg-red-600 mb-4">
                      <span className="text-3xl font-bold">!</span>
                    </Box>
                    {/* Error Text */}
                    <Box className="text-lg font-semibold">
                      Error processing pipeline
                    </Box>
                    <Box className="text-sm text-gray-300 mt-1">
                      Please try again or check your pipeline.
                    </Box>
                  </Box>
                ) : (
                  error
                )}
              </Box>
            )}
>>>>>>> 8927a88a
            {/* Left Video */}
            <Box
              component="video"
              ref={videoARef}
              className="w-1/2 h-full object-contain"
              onTimeUpdate={() => playerRef.current?.handleTimeUpdate()}
              onLoadStart={() => setIsLoading(true)}
              onCanPlay={() => setIsLoading(false)}
              onError={() => setError("Failed to load original video")}
            />
            {/* Right Video */}
            <Box
              component="video"
              ref={videoBRef}
              className="w-1/2 h-full object-contain"
              muted
              onError={() => setError("Failed to load filtered video")}
            />
          </>
        )}
        {type === VideoType.Stream && (
          <>
            <Box
              component="canvas"
              ref={canvasARef}
              className="w-1/2 h-full bg-black object-contain"
            />
            <Box
              component="canvas"
              ref={canvasBRef}
              className="w-1/2 h-full bg-black object-contain"
            />
          </>
        )}
      </Box>

      {/* Player Controls */}
      <UnifiedPlayer
        key={`${type}-${ViewOptions.SideBySide}`}
        view={ViewOptions.SideBySide}
        type={type}
        videoRefs={[videoARef, videoBRef]}
        canvasRefs={[canvasARef, canvasBRef]}
        containerRef={containerRef}
        ref={playerRef}
      />
    </Box>
  );
};

export default SideBySide;<|MERGE_RESOLUTION|>--- conflicted
+++ resolved
@@ -5,35 +5,26 @@
 import { PlayerHandle } from "./VideoPlayer";
 import { Box } from "@mui/material";
 import { loadVideo } from "@/services/videoService";
-<<<<<<< HEAD
+import { useVideoReload } from "@/contexts/videoReloadContext";
 import { VideoType, ViewOptions } from "./types";
-=======
-import { useVideoReload } from "@/contexts/videoReloadContext";
-import { VideoType } from "./types";
->>>>>>> 8927a88a
 
 type Props = {
   type: VideoType;
 };
 
 const SideBySide = ({ type }: Props) => {
-<<<<<<< HEAD
-=======
   // Initialise error and loading states
   const [isLoading, setIsLoading] = useState(true);
   const [error, setError] = useState("");
   const { reloadKey, isProcessing, isProcessingError } = useVideoReload();
 
   // Initialise video and player references
->>>>>>> 8927a88a
   const videoARef = useRef<HTMLVideoElement>(null);
   const videoBRef = useRef<HTMLVideoElement>(null);
   const playerRef = useRef<PlayerHandle>(null);
   const containerRef = useRef<HTMLDivElement>(null);
   const canvasARef = useRef<HTMLCanvasElement>(null);
   const canvasBRef = useRef<HTMLCanvasElement>(null);
-  const [isLoading, setIsLoading] = useState(true);
-  const [error, setError] = useState("");
 
   // Group all loading and error states
   const isAnyLoading = isLoading || isProcessing;
@@ -93,20 +84,8 @@
     >
       {/* Video Container */}
       <Box className="relative flex flex-1">
-        {/* Status Overlay */}
-        {(isLoading || error) && (
-          <Box className="absolute inset-0 z-20 flex items-center justify-center bg-black/80 text-white p-4 text-center">
-            {isLoading ? (
-              <Box className="h-10 w-10 border-4 border-white border-t-transparent rounded-full animate-spin" />
-            ) : (
-              error
-            )}
-          </Box>
-        )}
         {type === VideoType.Video && (
           <>
-<<<<<<< HEAD
-=======
             {/* Status Overlay */}
             {(isAnyLoading || isAnyError) && (
               <Box className="absolute inset-0 z-20 flex items-center justify-center bg-black/80 text-white p-4 text-center">
@@ -141,7 +120,6 @@
                 )}
               </Box>
             )}
->>>>>>> 8927a88a
             {/* Left Video */}
             <Box
               component="video"
