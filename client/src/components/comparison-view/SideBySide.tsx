"use client";

import { useRef, useState } from "react";
import UnifiedPlayer from "./UnifiedPlayer";
import { config } from "@/utils/config";
import { PlayerHandle } from "./VideoPlayer";
import { VideoType } from "./types";

type Props = {
  type: VideoType;
};

const SideBySide = ({ type }: Props) => {
  const [isLoading, setIsLoading] = useState(true);
  const videoARef = useRef<HTMLVideoElement>(null);
  const videoBRef = useRef<HTMLVideoElement>(null);
  const playerRef = useRef<PlayerHandle>(null);
  const containerRef = useRef<HTMLDivElement>(null);

  const getVideo = (name: string) => {
    return `${config.apiBaseUrl}/video/${encodeURIComponent(name)}`;
  };

  return (
    <div
      ref={containerRef}
      className="relative h-full w-full flex flex-col bg-black"
    >
      <div className="relative flex flex-1 justify-center items-center">
        {isLoading && (
          <div className="absolute inset-0 z-10 flex items-center justify-center bg-black bg-opacity-60">
            <div className="h-10 w-10 border-4 border-white border-t-transparent rounded-full animate-spin" />
          </div>
        )}
<<<<<<< HEAD
        {type === VideoType.Video && (
          <div className="flex justify-center w-full">
            <video
              ref={videoARef}
              src={getVideo("example-video")}
              className="w-1/2 h-full object-contain"
              onTimeUpdate={() => playerRef.current?.handleTimeUpdate()}
              onLoadStart={() => setIsLoading(true)}
              onCanPlay={() => setIsLoading(false)}
            />
            <video
              ref={videoBRef}
              src={getVideo("example-video-filter")}
              className="w-1/2 h-full object-contain"
              muted
            />
          </div>
        )}
=======
        <video
          ref={videoARef}
          src={getVideo("example-video.mp4")}
          className="w-1/2 h-full object-contain"
          onTimeUpdate={() => playerRef.current?.handleTimeUpdate()}
          onLoadStart={() => setIsLoading(true)}
          onCanPlay={() => setIsLoading(false)}
        />
        <video
          ref={videoBRef}
          src={getVideo("example-video-filter.mp4")}
          className="w-1/2 h-full object-contain"
          muted
        />
>>>>>>> f8398374
      </div>
      <UnifiedPlayer
        type={type}
        videoRefs={[videoARef, videoBRef]}
        containerRef={containerRef}
        ref={playerRef}
      />
    </div>
  );
};

export default SideBySide;<|MERGE_RESOLUTION|>--- conflicted
+++ resolved
@@ -32,12 +32,11 @@
             <div className="h-10 w-10 border-4 border-white border-t-transparent rounded-full animate-spin" />
           </div>
         )}
-<<<<<<< HEAD
         {type === VideoType.Video && (
           <div className="flex justify-center w-full">
             <video
               ref={videoARef}
-              src={getVideo("example-video")}
+              src={getVideo("example-video.mp4")}
               className="w-1/2 h-full object-contain"
               onTimeUpdate={() => playerRef.current?.handleTimeUpdate()}
               onLoadStart={() => setIsLoading(true)}
@@ -45,28 +44,12 @@
             />
             <video
               ref={videoBRef}
-              src={getVideo("example-video-filter")}
+              src={getVideo("example-video-filter.mp4")}
               className="w-1/2 h-full object-contain"
               muted
             />
           </div>
         )}
-=======
-        <video
-          ref={videoARef}
-          src={getVideo("example-video.mp4")}
-          className="w-1/2 h-full object-contain"
-          onTimeUpdate={() => playerRef.current?.handleTimeUpdate()}
-          onLoadStart={() => setIsLoading(true)}
-          onCanPlay={() => setIsLoading(false)}
-        />
-        <video
-          ref={videoBRef}
-          src={getVideo("example-video-filter.mp4")}
-          className="w-1/2 h-full object-contain"
-          muted
-        />
->>>>>>> f8398374
       </div>
       <UnifiedPlayer
         type={type}
