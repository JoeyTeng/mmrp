"use client";

import { useState, useRef, useEffect } from "react";
import UnifiedPlayer from "./UnifiedPlayer";
import { PlayerHandle } from "./VideoPlayer";
import { Box } from "@mui/material";
import { loadVideo } from "@/services/videoService";
import { useVideoReload } from "@/contexts/videoReloadContext";
import { VideoType, ViewOptions } from "./types";

type Props = {
  type: VideoType;
};

const SideBySide = ({ type }: Props) => {
  // Initialise error and loading states
  const [isLoading, setIsLoading] = useState(true);
  const [error, setError] = useState("");
  const { latestResponse, isProcessing, isProcessingError } = useVideoReload();

  // Initialise video and player references
  const videoARef = useRef<HTMLVideoElement>(null);
  const videoBRef = useRef<HTMLVideoElement>(null);
  const playerRef = useRef<PlayerHandle>(null);
  const containerRef = useRef<HTMLDivElement>(null);
  const canvasARef = useRef<HTMLCanvasElement>(null);
  const canvasBRef = useRef<HTMLCanvasElement>(null);

  // Group all loading and error states
  const isAnyLoading = isLoading || isProcessing;
  const isAnyError = error != "" || isProcessingError;

  // Load initial video
  useEffect(() => {
    if (type === VideoType.Stream) {
      return;
    }

    const urls: string[] = [];
    const loadInitialVideo = async () => {
      try {
        setIsLoading(true);
        setError("");
        const originalUrl = await loadVideo(
          "example-video.mp4",
          false,
          videoARef,
        );
        urls.push(originalUrl);
      } catch (e) {
        setError("Failed to load videos. Please try again. " + e);
      } finally {
        setIsLoading(false);
      }
    };

    loadInitialVideo();

    return () => {
      urls.forEach((url) => url && URL.revokeObjectURL(url));
    };
  }, [type]);

  // When reload is triggered, load processed video(s)
  useEffect(() => {
    if (type === VideoType.Stream) {
      return;
    }

    const urls: string[] = [];
    const loadOutputVideos = async () => {
      try {
        setIsLoading(true);
        if (latestResponse!.left !== "") {
          const urlLeft = await loadVideo(
            latestResponse!.left,
            true,
            videoARef,
          );
          urls.push(urlLeft);
        }
        if (latestResponse!.right !== "") {
          const urlRight = await loadVideo(
            latestResponse!.right,
            true,
            videoBRef,
          );
          urls.push(urlRight);
        }
      } catch (e) {
        setError("Failed to load output video: " + e);
      } finally {
        setIsLoading(false);
      }
    };

    if (latestResponse != null) {
      loadOutputVideos();
    }

    return () => {
      urls.forEach((url) => url && URL.revokeObjectURL(url));
    };
<<<<<<< HEAD
  }, [reloadKey, type]);
=======

  }, [latestResponse, type]);
>>>>>>> a8239c8b

  return (
    <Box
      ref={containerRef}
      className="relative h-full w-full flex flex-col bg-black"
    >
      {/* Video Container */}
      <Box className="relative flex flex-1">
        {/* Status Overlay */}
        {(isAnyLoading || isAnyError) && (
          <Box className="absolute inset-0 z-20 flex items-center justify-center bg-black/80 text-white p-4 text-center">
            {isLoading ? (
              <Box className="h-10 w-10 border-4 border-white border-t-transparent rounded-full animate-spin" />
            ) : isProcessing ? (
              <Box className="flex flex-col items-center justify-center">
                <Box className="h-10 w-10 border-4 border-white border-t-transparent rounded-full animate-spin" />
                <Box className="mt-4 text-lg font-medium">
                  Processing Pipeline...
                </Box>
                <Box className="text-sm text-gray-300 mt-1">
                  This might take some time.
                </Box>
<<<<<<< HEAD
              </Box>
            ) : isProcessingError ? (
              <Box className="absolute inset-0 z-20 flex flex-col items-center justify-center bg-black/80 text-white p-4 text-center">
                {/* Error Icon */}
                <Box className="flex items-center justify-center h-10 w-10 rounded-full bg-red-600 mb-4">
                  <span className="text-3xl font-bold">!</span>
                </Box>
                {/* Error Text */}
                <Box className="text-lg font-semibold">
                  Error processing pipeline
                </Box>
                <Box className="text-sm text-gray-300 mt-1">
                  Please try again or check your pipeline.
                </Box>
              </Box>
=======
              </Box>
            ) : isProcessingError ? (
              <Box className="absolute inset-0 z-20 flex flex-col items-center justify-center bg-black/80 text-white p-4 text-center">
                {/* Error Icon */}
                <Box className="flex items-center justify-center h-10 w-10 rounded-full bg-red-600 mb-4">
                  <span className="text-3xl font-bold">!</span>
                </Box>
                {/* Error Text */}
                <Box className="text-lg font-semibold">
                  Error processing pipeline
                </Box>
                <Box className="text-sm text-gray-300 mt-1">
                  Please try again or check your pipeline.
                </Box>
              </Box>
>>>>>>> a8239c8b
            ) : (
              error
            )}
          </Box>
        )}
        {type === VideoType.Video && (
          <>
            {/* Left Video */}
            <Box
              component="video"
              ref={videoARef}
              className="w-1/2 h-full object-contain"
              onTimeUpdate={() => playerRef.current?.handleTimeUpdate()}
              onLoadStart={() => setIsLoading(true)}
              onCanPlay={() => setIsLoading(false)}
              onError={() => setError("Failed to load original video")}
            />
            {/* Right Video */}
            <Box
              component="video"
              ref={videoBRef}
              className="w-1/2 h-full object-contain"
              muted
              onError={() => setError("Failed to load filtered video")}
            />
          </>
        )}
        {type === VideoType.Stream && (
          <>
            <Box
              component="canvas"
              ref={canvasARef}
              className="w-1/2 h-full bg-black object-contain"
            />
            <Box
              component="canvas"
              ref={canvasBRef}
              className="w-1/2 h-full bg-black object-contain"
            />
          </>
        )}
      </Box>

      {/* Player Controls */}
      <UnifiedPlayer
        key={`${type}-${ViewOptions.SideBySide}`}
        view={ViewOptions.SideBySide}
        type={type}
        videoRefs={[videoARef, videoBRef]}
        canvasRefs={[canvasARef, canvasBRef]}
        containerRef={containerRef}
        ref={playerRef}
        onFirstFrame={() => setIsLoading(false)}
      />
    </Box>
  );
};

export default SideBySide;<|MERGE_RESOLUTION|>--- conflicted
+++ resolved
@@ -101,12 +101,7 @@
     return () => {
       urls.forEach((url) => url && URL.revokeObjectURL(url));
     };
-<<<<<<< HEAD
-  }, [reloadKey, type]);
-=======
-
   }, [latestResponse, type]);
->>>>>>> a8239c8b
 
   return (
     <Box
@@ -129,7 +124,6 @@
                 <Box className="text-sm text-gray-300 mt-1">
                   This might take some time.
                 </Box>
-<<<<<<< HEAD
               </Box>
             ) : isProcessingError ? (
               <Box className="absolute inset-0 z-20 flex flex-col items-center justify-center bg-black/80 text-white p-4 text-center">
@@ -145,23 +139,6 @@
                   Please try again or check your pipeline.
                 </Box>
               </Box>
-=======
-              </Box>
-            ) : isProcessingError ? (
-              <Box className="absolute inset-0 z-20 flex flex-col items-center justify-center bg-black/80 text-white p-4 text-center">
-                {/* Error Icon */}
-                <Box className="flex items-center justify-center h-10 w-10 rounded-full bg-red-600 mb-4">
-                  <span className="text-3xl font-bold">!</span>
-                </Box>
-                {/* Error Text */}
-                <Box className="text-lg font-semibold">
-                  Error processing pipeline
-                </Box>
-                <Box className="text-sm text-gray-300 mt-1">
-                  Please try again or check your pipeline.
-                </Box>
-              </Box>
->>>>>>> a8239c8b
             ) : (
               error
             )}
