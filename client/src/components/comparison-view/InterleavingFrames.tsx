"use client";

import { useEffect, useRef, useState } from "react";
import { loadVideo } from "@/services/videoService";
import { Box } from "@mui/material";
import UnifiedPlayer from "./UnifiedPlayer";
import { PlayerHandle } from "./VideoPlayer";
import { VideoType, ViewOptions } from "./types";
import { useVideoMetrics } from "@/contexts/VideoMetricsContext";
import { useVideoReload } from "@/contexts/VideoReloadContext";

type Props = {
  type: VideoType;
};

const InterleavingFrames = ({ type }: Props) => {
  // Initialise error and loading states
  const [isLoading, setIsLoading] = useState(true);
  const [error, setError] = useState("");
  const {
    latestResponse,
    isProcessing,
    isProcessingError,
    setLatestVideoInfo,
  } = useVideoReload();

  // Initialise video and player references
  const playerRef = useRef<PlayerHandle>(null);
  const videoRef = useRef<HTMLVideoElement>(null);
  const canvasRef = useRef<HTMLCanvasElement>(null);
  const containerRef = useRef<HTMLDivElement>(null);

  // Group all loading and error states
  const isAnyLoading = isLoading || isProcessing;
  const isAnyError = error != "" || isProcessingError;

  const { setCurrentFrame } = useVideoMetrics();

  // When reload is triggered, load processed video(s)
  useEffect(() => {
    setCurrentFrame(0);

    if (type === VideoType.Stream) {
      return;
    }

    const loadOutputVideos = async () => {
      try {
        setIsLoading(true);
        if (latestResponse!.interleaved !== "") {
          const videoInfo = await loadVideo(
            latestResponse!.interleaved,
            true,
            videoRef,
          );
          setLatestVideoInfo("interleaved", videoInfo.url, videoInfo.size);
        }
      } catch (e) {
<<<<<<< HEAD
        setError("Failed to load output video: " + e);
=======
        setError(
          "Failed to load video: " +
            (e instanceof Error ? e.message : "Unknown error"),
        );
>>>>>>> b5a4e91b
      } finally {
        setIsLoading(false);
      }
    };

    if (latestResponse != null) {
      loadOutputVideos();
    }
  }, [latestResponse, setCurrentFrame, setLatestVideoInfo, type]);

  return (
    <Box
      ref={containerRef}
      className="relative h-full w-full flex flex-col bg-black"
    >
      <Box
        className={
          "relative flex-1 flex justify-center items-center overflow-hidden"
        }
      >
        {(isAnyLoading || isAnyError) && (
          <Box className="absolute inset-0 z-20 flex items-center justify-center bg-black/80 text-white p-4 text-center">
            {isLoading ? (
              <Box className="h-10 w-10 border-4 border-white border-t-transparent rounded-full animate-spin" />
            ) : isProcessing ? (
              <Box className="flex flex-col items-center justify-center">
                <Box className="h-10 w-10 border-4 border-white border-t-transparent rounded-full animate-spin" />
                <Box className="mt-4 text-lg font-medium">
                  Processing Pipeline...
                </Box>
                <Box className="text-sm text-gray-300 mt-1">
                  This might take some time.
                </Box>
              </Box>
            ) : isProcessingError ? (
              <Box className="absolute inset-0 z-20 flex flex-col items-center justify-center bg-black/80 text-white p-4 text-center">
                {/* Error Icon */}
                <Box className="flex items-center justify-center h-10 w-10 rounded-full bg-red-600 mb-4">
                  <span className="text-3xl font-bold">!</span>
                </Box>
                {/* Error Text */}
                <Box className="text-lg font-semibold">
                  Error processing pipeline
                </Box>
                <Box className="text-sm text-gray-300 mt-1">
                  Please try again or check your pipeline.
                </Box>
              </Box>
            ) : (
              error
            )}
          </Box>
        )}
        {type === VideoType.Video && videoRef && (
          <>
            <Box
              component="video"
              ref={videoRef}
              className={`h-full w-auto object-contain`}
              onTimeUpdate={() => playerRef.current?.handleTimeUpdate()}
              onLoadStart={() => setIsLoading(true)}
              onCanPlay={() => setIsLoading(false)}
              onError={() => setError("Failed to load video")}
              controls={false}
            />
          </>
        )}
        {type === VideoType.Stream && (
          <>
            <Box
              component="canvas"
              ref={canvasRef}
              className={`h-full w-auto object-contain`}
            />
          </>
        )}
      </Box>
      <UnifiedPlayer
        key={type}
        view={ViewOptions.Interleaving}
        type={type}
        videoRefs={[videoRef]}
        canvasRefs={[canvasRef]}
        showSource
        getSourceLabel={(frame) => (frame % 2 === 0 ? "Video A" : "Video B")}
        containerRef={containerRef}
        ref={playerRef}
        onFirstFrame={() => setIsLoading(false)}
      />
    </Box>
  );
};

export default InterleavingFrames;<|MERGE_RESOLUTION|>--- conflicted
+++ resolved
@@ -56,14 +56,10 @@
           setLatestVideoInfo("interleaved", videoInfo.url, videoInfo.size);
         }
       } catch (e) {
-<<<<<<< HEAD
-        setError("Failed to load output video: " + e);
-=======
         setError(
           "Failed to load video: " +
             (e instanceof Error ? e.message : "Unknown error"),
         );
->>>>>>> b5a4e91b
       } finally {
         setIsLoading(false);
       }
