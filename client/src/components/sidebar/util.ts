--- conflicted
+++ resolved
@@ -107,7 +107,6 @@
           type: "application/json",
         });
 
-<<<<<<< HEAD
         const url = URL.createObjectURL(blob);
         const a = document.createElement("a");
         a.href = url;
@@ -116,34 +115,13 @@
         URL.revokeObjectURL(url);
       } catch (e) {
         console.error("Import error:", e);
-        toast.error(
+        displayError(
           `Export failed: ${e instanceof Error ? e.message : "Unknown error"}`,
         );
       }
     },
     [getNodes, getEdges],
   );
-=======
-    try {
-      const protectedExport = createProtectedExport({ nodes, edges });
-      const blob = new Blob([JSON.stringify(protectedExport, null, 2)], {
-        type: "application/json",
-      });
-
-      const url = URL.createObjectURL(blob);
-      const a = document.createElement("a");
-      a.href = url;
-      a.download = `${FILE_NAME}-${new Date().toISOString()}${INPUT_ACCEPT}`;
-      a.click();
-      URL.revokeObjectURL(url);
-    } catch (e) {
-      console.error("Export error:", e);
-      displayError(
-        `Export failed: ${e instanceof Error ? e.message : "Unknown error"}`,
-      );
-    }
-  }, [getNodes, getEdges]);
->>>>>>> 6416bcc1
 
   // Import Pipeline
   const handleImportPipeline = useCallback(() => {
