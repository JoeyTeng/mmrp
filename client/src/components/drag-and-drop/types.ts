--- conflicted
+++ resolved
@@ -42,7 +42,7 @@
   OutputNode = "outputNode",
 }
 
-<<<<<<< HEAD
+
 export type ContextMenuItem<ActionType extends string> = {
   id: ActionType;
   label: string;
@@ -51,7 +51,7 @@
   dividerAfter?: boolean;
   submenu?: ContextMenuItem<ActionType>[];
   danger?: boolean;
-=======
+
 export type FlowCanvasProps = {
   defaultNodes: Node<NodeData, NodeType>[];
   defaultEdges: Edge[];
@@ -66,5 +66,4 @@
 export type ParameterConfigurationProps = {
   node: Node<NodeData, NodeType>;
   onParamChange: (key: string, value: ParamValueType) => void;
->>>>>>> ddf84550
 };