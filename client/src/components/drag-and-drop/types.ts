import type { Node, Edge } from "@xyflow/react";
import { ParamValueType, NodeType, FormatDefinition } from "@/types/module";

export type NodeParamValue = ParamValueType | string[];
<<<<<<< HEAD
=======

export interface ParameterDefinition {
  name: string;
  type: "int" | "float" | "str" | "bool";
  description?: string | null;
  default?: ParamValueType;
  constraints?: ParamValueType[] | [number, number];
  required: boolean;
}

export type ModuleParamLookupType = Record<
  string,
  ParameterDefinition | undefined
>;

export interface FormatDefinition {
  pixelFormat?: string;
  colorSpace?: string;
  width?: number | string;
  height?: number | string;
  frameRate?: number; //fps
}
>>>>>>> d7077f8b

export interface NodePort {
  id: string;
  formats: FormatDefinition;
}

export type NodeData = {
  label: string;
  params: Record<string, ParamValueType>; // constraint to ensure there's only one value
  inputFormats: NodePort[];
  outputFormats: NodePort[];
};

export type ContextMenuItem<ActionType extends string> = {
  id: ActionType;
  label: string;
  icon?: React.ReactNode;
  disabled?: boolean;
  dividerAfter?: boolean;
  submenu?: ContextMenuItem<ActionType>[];
  danger?: boolean;
};

export type FlowCanvasProps = {
  defaultNodes: Node<NodeData, NodeType>[];
  defaultEdges: Edge[];
  onEditNode: (node: Node<NodeData, NodeType>) => void;
};

export interface ParameterConfigurationDrawerProps {
  editingNode: Node<NodeData, NodeType>;
  clearEditingNode: () => void;
}

export type ParameterConfigurationProps = {
  node: Node<NodeData, NodeType>;
  onParamChange: (key: string, value: ParamValueType) => void;
};

export type ParameterInfoToolTipProps = {
  description: string | null;
};<|MERGE_RESOLUTION|>--- conflicted
+++ resolved
@@ -2,31 +2,6 @@
 import { ParamValueType, NodeType, FormatDefinition } from "@/types/module";
 
 export type NodeParamValue = ParamValueType | string[];
-<<<<<<< HEAD
-=======
-
-export interface ParameterDefinition {
-  name: string;
-  type: "int" | "float" | "str" | "bool";
-  description?: string | null;
-  default?: ParamValueType;
-  constraints?: ParamValueType[] | [number, number];
-  required: boolean;
-}
-
-export type ModuleParamLookupType = Record<
-  string,
-  ParameterDefinition | undefined
->;
-
-export interface FormatDefinition {
-  pixelFormat?: string;
-  colorSpace?: string;
-  width?: number | string;
-  height?: number | string;
-  frameRate?: number; //fps
-}
->>>>>>> d7077f8b
 
 export interface NodePort {
   id: string;
