--- conflicted
+++ resolved
@@ -4,10 +4,9 @@
 import { SearchOutlined } from "@mui/icons-material";
 import Fuse from "fuse.js";
 import ModuleItemGroup from "./ModuleItemGroup";
-import { NodeType } from "@/types/module";
+import { ModuleType } from "@/types/module";
 
 export default function Modules() {
-<<<<<<< HEAD
   const [searchQuery, setSearchQuery] = useState("");
   const searchQueryTrimmed = searchQuery.trim();
 
@@ -32,11 +31,6 @@
       threshold: 0.3,
     });
   }, [modulesSorted]);
-=======
-  const modules = useContext(ModulesContext);
-
-  if (!modules) return;
->>>>>>> 2713aeb4
 
   const groupedModules = useMemo(() => {
     const results = searchQueryTrimmed
@@ -44,8 +38,8 @@
       : modulesSorted.map((module) => ({ item: module, score: 1 }));
     const grouped = results.reduce((accumulator, currentValue) => {
       const key =
-        currentValue.item.type === NodeType.InputNode ||
-        currentValue.item.type === NodeType.OutputNode
+        currentValue.item.type === ModuleType.InputNode ||
+        currentValue.item.type === ModuleType.OutputNode
           ? "Input and Output"
           : currentValue.item.name.charAt(0).toUpperCase();
       if (!accumulator[key]) {
@@ -68,7 +62,6 @@
 
   if (!modules) return;
   return (
-<<<<<<< HEAD
     <Box className="flex flex-col h-full">
       <Box mb={2} mt={1} className="shrink-0">
         <TextField
@@ -89,13 +82,6 @@
             },
           }}
         />
-=======
-    <Box className="flex overflow-hidden h-full w-full flex-col">
-      <Box className="flex flex-wrap gap-2">
-        {modules.map((item) => (
-          <ModuleItem key={item.id} module={item} />
-        ))}
->>>>>>> 2713aeb4
       </Box>
       <Divider variant="fullWidth" className="mb-4" aria-hidden="true" />
       <Stack spacing={1} width={"100%"} className="overflow-y-auto flex-1">
