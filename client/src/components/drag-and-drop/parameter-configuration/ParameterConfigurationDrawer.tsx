"use client";

import { useCallback, useEffect, useState } from "react";
import { Node, useReactFlow } from "@xyflow/react";
import { AppDrawer } from "@/components/sidebar/AppDrawer";
import { ParameterConfigurationDrawerProps } from "../types";
import {
  FormatDefinition,
  ModuleData,
  ModuleType,
  ParamValueType,
} from "@/types/module";
import ParameterConfiguration from "./ParameterConfiguration";
<<<<<<< HEAD
import {
  Box,
  Button,
  Divider,
  IconButton,
  InputAdornment,
  MenuItem,
  TextField,
} from "@mui/material";
import { Delete, SearchOutlined } from "@mui/icons-material";
import { usePersistPreset } from "@/hooks/usePersistPreset";
import { useMemo } from "react";
=======
import { Box, Button, Divider, InputAdornment, TextField } from "@mui/material";
import { SearchOutlined } from "@mui/icons-material";
import { compatibleFormats, evaluateFormula } from "../util";
import { toast } from "react-toastify/unstyled";
>>>>>>> 42fda911

export default function ParameterConfigurationDrawer({
  editingNode,
  clearEditingNode,
}: ParameterConfigurationDrawerProps) {
  const { presets, addPreset, removePreset, exportPreset, importPreset } =
    usePersistPreset();

  const [tempNode, setTempNode] =
    useState<Node<ModuleData, ModuleType>>(editingNode);
  const [searchQuery, setSearchQuery] = useState("");

  useEffect(() => {
    setTempNode(editingNode);
  }, [editingNode]);

  function updateOutputFormatDefaults(node: Node<ModuleData, ModuleType>) {
    const params = Object.fromEntries(
      (node.data.parameters ?? []).map((p) => [
        p.name,
        p.metadata?.value ?? p.metadata?.constraints?.default,
      ]),
    ) as Record<string, ParamValueType>;

    return (node.data.outputFormats ?? []).map((spec) => {
      if (!spec.formula) return spec;
      const nextDefault = { ...spec.default } as Record<string, unknown>;
      for (const [field, expr] of Object.entries(spec.formula)) {
        const v = evaluateFormula(expr, params);
        if (v !== undefined) nextDefault[field] = v;
      }
      return { ...spec, default: nextDefault as typeof spec.default };
    });
  }

  const { setNodes, getEdges, getNode, setEdges } = useReactFlow();
  const revalidateEdgesForNode = useCallback(
    (updated: Node<ModuleData, ModuleType>) => {
      const es = getEdges();
      const next = es.map((e) => {
        // only touch edges connected to this node
        if (e.source !== updated.id && e.target !== updated.id) return e;

        // Get the original node (before update) to check previous validity
        const originalNode = getNode(updated.id) as
          | Node<ModuleData, ModuleType>
          | undefined;
        if (!originalNode) return e;

        // Check validity before the update
        const srcBefore = (
          e.source === updated.id ? originalNode : getNode(e.source)
        ) as Node<ModuleData, ModuleType> | undefined;
        const tgtBefore = (
          e.target === updated.id ? originalNode : getNode(e.target)
        ) as Node<ModuleData, ModuleType> | undefined;

        let wasValid = true;
        if (srcBefore && tgtBefore) {
          const outsBefore: FormatDefinition[] = (
            srcBefore.data?.outputFormats ?? []
          ).map((f) => f.default);
          const insBefore: FormatDefinition[] = (
            tgtBefore.data?.inputFormats ?? []
          ).map((f) => f.default);
          wasValid = compatibleFormats(outsBefore, insBefore);
        }

        // Check validity after the update
        const srcAfter = (
          e.source === updated.id ? updated : getNode(e.source)
        ) as Node<ModuleData, ModuleType> | undefined;
        const tgtAfter = (
          e.target === updated.id ? updated : getNode(e.target)
        ) as Node<ModuleData, ModuleType> | undefined;
        if (!srcAfter || !tgtAfter) return e;

        const outsAfter: FormatDefinition[] = (
          srcAfter.data?.outputFormats ?? []
        ).map((f) => f.default);
        const insAfter: FormatDefinition[] = (
          tgtAfter.data?.inputFormats ?? []
        ).map((f) => f.default);
        const isValidAfter = compatibleFormats(outsAfter, insAfter);

        // Only toast if edge WAS valid but became invalid
        if (wasValid && !isValidAfter) {
          const srcName = srcAfter.data?.name ?? srcAfter.id;
          const tgtName = tgtAfter.data?.name ?? tgtAfter.id;
          toast.error(
            `Connection became invalid between ${srcName} and ${tgtName}`,
          );
        }

        return {
          ...e,
          style: isValidAfter
            ? undefined
            : { stroke: "#ef4444", strokeDasharray: "4 4" },
          animated: !isValidAfter,
        };
      });

      setEdges(next);
    },
    [getEdges, getNode, setEdges],
  );

  const handleConfirm = useCallback(
    (updatedNode: Node<ModuleData, ModuleType>) => {
      const nodeWithComputedFormats: Node<ModuleData, ModuleType> = {
        ...updatedNode,
        data: {
          ...updatedNode.data,
          outputFormats: updateOutputFormatDefaults(updatedNode),
        },
      };
      setNodes((nodes) =>
        nodes.map((n) =>
          n.id === nodeWithComputedFormats.id ? nodeWithComputedFormats : n,
        ),
      );
      revalidateEdgesForNode(nodeWithComputedFormats);
      clearEditingNode();
    },
    [setNodes, clearEditingNode, revalidateEdgesForNode],
  );

  const handleCancel = () => {
    clearEditingNode();
  };

  const handleParamChange = useCallback(
    (paramName: string, value: ParamValueType) => {
      setTempNode((prev) => {
        const updatedParameters = prev.data.parameters.map((param) =>
          param.name === paramName
            ? { ...param, metadata: { ...param.metadata, value } }
            : param,
        );

        return {
          ...prev,
          data: {
            ...prev.data,
            parameters: updatedParameters,
          },
        };
      });
    },
    [],
  );

  const currentPresets = useMemo(
    () => presets.filter((t) => t.moduleClass === tempNode?.data.moduleClass),
    [presets, tempNode],
  );

  return (
    <AppDrawer
      open={Boolean(editingNode)}
      onClose={handleCancel}
      title={editingNode ? `Edit ${editingNode.data.name}` : "Edit Parameters"}
      width={400}
      anchor="right"
    >
      <Box display="flex" flexDirection="column" height="100%" width="100%">
        <Box sx={{ m: 2, mb: 0 }}>
          <TextField
            select
            fullWidth
            size="small"
            value=""
            label="Apply Preset"
            onChange={(e) => {
              const selected = presets.find((t) => t.name === e.target.value);
              if (selected) {
                setTempNode((prev) => ({
                  ...prev,
                  data: {
                    ...prev.data,
                    parameters: prev.data.parameters.map((param) => ({
                      ...param,
                      metadata: {
                        ...param.metadata,
                        value:
                          selected.parameters[param.name] ??
                          param.metadata.value,
                      },
                    })),
                  },
                }));
              }
            }}
          >
            {currentPresets.length === 0 ? (
              <MenuItem value="Apply Preset" disabled>
                No Presets Available. Import or save one.
              </MenuItem>
            ) : (
              currentPresets.map((t) => (
                <MenuItem
                  key={t.name}
                  value={t.name}
                  sx={{ display: "flex", justifyContent: "space-between" }}
                >
                  {t.name}
                  <IconButton
                    size="small"
                    edge="end"
                    onClick={(e) => {
                      e.stopPropagation();
                      removePreset(t.name, t.moduleClass);
                    }}
                  >
                    <Delete fontSize="small" />
                  </IconButton>
                </MenuItem>
              ))
            )}
          </TextField>
        </Box>
        <Box m={2}>
          <TextField
            autoFocus
            fullWidth
            size="small"
            label="Search"
            variant="outlined"
            value={searchQuery}
            onChange={(e) => setSearchQuery(e.target.value)}
            slotProps={{
              input: {
                endAdornment: (
                  <InputAdornment position="end">
                    <SearchOutlined />
                  </InputAdornment>
                ),
              },
            }}
          />
        </Box>
        <Divider variant="fullWidth" className="my-2 mx-4" aria-hidden="true" />
        <Box flex={1} overflow="auto">
          <ParameterConfiguration
            node={tempNode}
            onParamChange={handleParamChange}
            searchQuery={searchQuery.trim()}
          />
        </Box>
        <Box sx={{ mt: 2, display: "flex", gap: 2 }}>
          <Button
            fullWidth
            className="p-3 max-w-full border border-gray-300 bg-white rounded-lg font-semibold text-sm text-gray-800 shadow-sm text-pretty"
            sx={{ flex: 1, textTransform: "none" }}
            onClick={() => {
              setTempNode((prev) => {
                const updatedParameters = prev.data.parameters.map((param) => ({
                  ...param,
                  metadata: {
                    ...param.metadata,
                    value: param.metadata.constraints.default,
                  },
                }));
                return {
                  ...prev,
                  data: {
                    ...prev.data,
                    parameters: updatedParameters,
                  },
                };
              });
            }}
          >
            Reset to Defaults
          </Button>
          <Button
            fullWidth
            className="p-3 max-w-full border border-gray-300 bg-white rounded-lg font-semibold text-sm text-gray-800 shadow-sm text-pretty"
            sx={{ flex: 1, textTransform: "none" }}
            onClick={() => {
              if (!tempNode) return;
              const name = prompt("Enter a preset name:");
              if (!name) return;
              addPreset({
                name,
                moduleClass: tempNode.data.moduleClass,
                parameters: Object.fromEntries(
                  tempNode.data.parameters.map((p) => [
                    p.name,
                    p.metadata.value,
                  ]),
                ),
              });
            }}
          >
            Save as Preset
          </Button>
        </Box>
        <Box sx={{ mt: 2, display: "flex", gap: 2 }}>
          <Button
            className="p-3 max-w-full border border-gray-300 bg-white rounded-lg font-semibold text-sm text-gray-800 shadow-sm text-pretty"
            sx={{ flex: 1, textTransform: "none" }}
            onClick={() => {
              if (tempNode) {
                exportPreset({
                  name: tempNode.data.name || "preset",
                  moduleClass: tempNode.data.moduleClass,
                  parameters: Object.fromEntries(
                    tempNode.data.parameters.map((p) => [
                      p.name,
                      p.metadata.value,
                    ]),
                  ),
                });
              }
            }}
          >
            Export Preset
          </Button>
          <Button
            component="label"
            className="p-3 max-w-full border border-gray-300 bg-white rounded-lg font-semibold text-sm text-gray-800 shadow-sm text-pretty"
            sx={{ flex: 1, textTransform: "none" }}
          >
            Import Preset
            <input
              type="file"
              accept="application/json"
              hidden
              onChange={(e) => {
                if (e.target.files?.[0] && tempNode) {
                  importPreset(e.target.files[0], tempNode.data.moduleClass);
                }
                e.target.value = "";
              }}
            />
          </Button>
        </Box>
        <Box
          sx={{ display: "flex", justifyContent: "flex-end", gap: 2, mt: 2 }}
        >
          <Button variant="outlined" onClick={handleCancel}>
            Cancel
          </Button>
          <Button
            className="bg-primary"
            variant="contained"
            onClick={() => handleConfirm(tempNode)}
            disabled={!editingNode || !tempNode}
          >
            Confirm
          </Button>
        </Box>
      </Box>
    </AppDrawer>
  );
}<|MERGE_RESOLUTION|>--- conflicted
+++ resolved
@@ -11,7 +11,6 @@
   ParamValueType,
 } from "@/types/module";
 import ParameterConfiguration from "./ParameterConfiguration";
-<<<<<<< HEAD
 import {
   Box,
   Button,
@@ -24,12 +23,8 @@
 import { Delete, SearchOutlined } from "@mui/icons-material";
 import { usePersistPreset } from "@/hooks/usePersistPreset";
 import { useMemo } from "react";
-=======
-import { Box, Button, Divider, InputAdornment, TextField } from "@mui/material";
-import { SearchOutlined } from "@mui/icons-material";
 import { compatibleFormats, evaluateFormula } from "../util";
 import { toast } from "react-toastify/unstyled";
->>>>>>> 42fda911
 
 export default function ParameterConfigurationDrawer({
   editingNode,
