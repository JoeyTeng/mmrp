--- conflicted
+++ resolved
@@ -23,11 +23,8 @@
 import { Delete, SearchOutlined } from "@mui/icons-material";
 import { usePersistPreset } from "@/hooks/usePersistPreset";
 import { useMemo } from "react";
-<<<<<<< HEAD
-=======
 import { compatibleFormats, evaluateFormula } from "../util";
 import { toast } from "react-toastify/unstyled";
->>>>>>> 4cdb96a6
 
 export default function ParameterConfigurationDrawer({
   editingNode,
@@ -185,7 +182,6 @@
     () => presets.filter((t) => t.moduleClass === tempNode?.data.moduleClass),
     [presets, tempNode],
   );
-
   return (
     <AppDrawer
       open={Boolean(editingNode)}
@@ -250,6 +246,61 @@
             )}
           </TextField>
         </Box>
+        <Box sx={{ m: 2, mb: 0 }}>
+          <TextField
+            select
+            fullWidth
+            size="small"
+            value=""
+            label="Apply Preset"
+            onChange={(e) => {
+              const selected = presets.find((t) => t.name === e.target.value);
+              if (selected) {
+                setTempNode((prev) => ({
+                  ...prev,
+                  data: {
+                    ...prev.data,
+                    parameters: prev.data.parameters.map((param) => ({
+                      ...param,
+                      metadata: {
+                        ...param.metadata,
+                        value:
+                          selected.parameters[param.name] ??
+                          param.metadata.value,
+                      },
+                    })),
+                  },
+                }));
+              }
+            }}
+          >
+            {currentPresets.length === 0 ? (
+              <MenuItem value="Apply Preset" disabled>
+                No Presets Available. Import or save one.
+              </MenuItem>
+            ) : (
+              currentPresets.map((t) => (
+                <MenuItem
+                  key={t.name}
+                  value={t.name}
+                  sx={{ display: "flex", justifyContent: "space-between" }}
+                >
+                  {t.name}
+                  <IconButton
+                    size="small"
+                    edge="end"
+                    onClick={(e) => {
+                      e.stopPropagation();
+                      removePreset(t.name, t.moduleClass);
+                    }}
+                  >
+                    <Delete fontSize="small" />
+                  </IconButton>
+                </MenuItem>
+              ))
+            )}
+          </TextField>
+        </Box>
         <Box m={2}>
           <TextField
             autoFocus
@@ -367,6 +418,95 @@
             />
           </Button>
         </Box>
+        <Box sx={{ mt: 2, display: "flex", gap: 2 }}>
+          <Button
+            fullWidth
+            className="p-3 max-w-full border border-gray-300 bg-white rounded-lg font-semibold text-sm text-gray-800 shadow-sm text-pretty"
+            sx={{ flex: 1, textTransform: "none" }}
+            onClick={() => {
+              setTempNode((prev) => {
+                const updatedParameters = prev.data.parameters.map((param) => ({
+                  ...param,
+                  metadata: {
+                    ...param.metadata,
+                    value: param.metadata.constraints.default,
+                  },
+                }));
+                return {
+                  ...prev,
+                  data: {
+                    ...prev.data,
+                    parameters: updatedParameters,
+                  },
+                };
+              });
+            }}
+          >
+            Reset to Defaults
+          </Button>
+          <Button
+            fullWidth
+            className="p-3 max-w-full border border-gray-300 bg-white rounded-lg font-semibold text-sm text-gray-800 shadow-sm text-pretty"
+            sx={{ flex: 1, textTransform: "none" }}
+            onClick={() => {
+              if (!tempNode) return;
+              const name = prompt("Enter a preset name:");
+              if (!name) return;
+              addPreset({
+                name,
+                moduleClass: tempNode.data.moduleClass,
+                parameters: Object.fromEntries(
+                  tempNode.data.parameters.map((p) => [
+                    p.name,
+                    p.metadata.value,
+                  ]),
+                ),
+              });
+            }}
+          >
+            Save as Preset
+          </Button>
+        </Box>
+        <Box sx={{ mt: 2, display: "flex", gap: 2 }}>
+          <Button
+            className="p-3 max-w-full border border-gray-300 bg-white rounded-lg font-semibold text-sm text-gray-800 shadow-sm text-pretty"
+            sx={{ flex: 1, textTransform: "none" }}
+            onClick={() => {
+              if (tempNode) {
+                exportPreset({
+                  name: tempNode.data.name || "preset",
+                  moduleClass: tempNode.data.moduleClass,
+                  parameters: Object.fromEntries(
+                    tempNode.data.parameters.map((p) => [
+                      p.name,
+                      p.metadata.value,
+                    ]),
+                  ),
+                });
+              }
+            }}
+          >
+            Export Preset
+          </Button>
+          <Button
+            component="label"
+            className="p-3 max-w-full border border-gray-300 bg-white rounded-lg font-semibold text-sm text-gray-800 shadow-sm text-pretty"
+            sx={{ flex: 1, textTransform: "none" }}
+          >
+            Import Preset
+            <input
+              type="file"
+              accept="application/json"
+              hidden
+              onChange={(e) => {
+                if (e.target.files?.[0] && tempNode) {
+                  importPreset(e.target.files[0], tempNode.data.moduleClass);
+                }
+                e.target.value = "";
+              }}
+            />
+          </Button>
+        </Box>
         <Box
           sx={{ display: "flex", justifyContent: "flex-end", gap: 2, mt: 2 }}
         >
