"use client";

import { useState, useContext, useMemo } from "react";
import { Box, TextField, MenuItem, useTheme } from "@mui/material";
import { NumberField } from "@base-ui-components/react/number-field";
import { NodeParamValue, ParameterConfigurationProps } from "../types";
import { ModulesContext } from "@/contexts/ModulesContext";
<<<<<<< HEAD
import Fuse from "fuse.js";
import { ParameterTooltip } from "./ParameterTooltip";
=======
import { ParameterConstraints } from "@/types/module";
import ParameterInfoToolTip from "./ParameterInfoToolTip";
>>>>>>> 7626a55a

export default function ParameterConfiguration({
  node,
  onParamChange,
  searchQuery,
}: ParameterConfigurationProps) {
  const [errors, setErrors] = useState<Record<string, string>>({});
  const modules = useContext(ModulesContext);
  const theme = useTheme();

  const MIN_VALUE = 0;
  const MAX_VALUE = 100;
  const INPUT_SPACING = "mb-8";

  const constraintsLookup = useMemo(() => {
    const foundModule = modules.find((item) => item.name === node?.data.name);
    return (
      foundModule?.data.parameters.reduce((acc, { name, metadata }) => {
        acc.set(name, metadata.constraints);
        return acc;
      }, new Map<string, ParameterConstraints>()) ?? new Map()
    );
<<<<<<< HEAD
  }, [modules, node?.data.label]);

  const paramKeys = Object.keys(node.data.params);

  const fuse = useMemo(() => {
    return new Fuse(paramKeys);
  }, [paramKeys]);

  const filteredParams = useMemo(() => {
    if (!searchQuery) return paramKeys;
    return fuse.search(searchQuery).map((result) => result.item);
  }, [fuse, paramKeys, searchQuery]);

  const getInputType = (key: string, value: NodeParamValue) => {
    if (
      typeof value === "string" &&
      Array.isArray(paramLookup[key]?.constraints)
    )
      return "select";
    if (typeof value === "string") return "string";
    if (typeof value === "number") return "number";
    if (typeof value === "boolean") return "boolean";
    return "text";
  };
=======
  }, [modules, node?.data.name]);
>>>>>>> 7626a55a

  const handleInputNumber = (key: string, rawValue: string) => {
    const newValue = Number(rawValue);
    const constraints = constraintsLookup.get(key);

    let min = MIN_VALUE;
    let max = MAX_VALUE;

    if (constraints.min !== undefined && constraints.max !== undefined) {
      min = constraints.min;
      max = constraints.max;
    }

    setErrors((prev) => ({
      ...prev,
      [key]:
        newValue < min
          ? `Must be ≥ ${min}`
          : newValue > max
            ? `Must be ≤ ${max}`
            : "",
    }));

    const clampedValue = Math.max(min, Math.min(max, newValue));
    onParamChange(key, clampedValue);
  };

  const renderParamInput = (key: string, value: NodeParamValue) => {
    const constraints = constraintsLookup.get(key);

    switch (constraints.type) {
      case "select":
        return (
<<<<<<< HEAD
          <Box key={key} className={INPUT_SPACING}>
            <ParameterTooltip description={description}>
              <TextField
                select
                fullWidth
                size="small"
                label={key}
                value={value}
                onChange={(e) => onParamChange(key, e.target.value)}
              >
                {Array.isArray(constraints) &&
                  constraints.map((option) => (
                    <MenuItem key={`${key}-${option}`} value={String(option)}>
                      {option}
                    </MenuItem>
                  ))}
              </TextField>
            </ParameterTooltip>
=======
          <Box
            key={key}
            className="flex gap-1 mb-4 justify-between items-center"
          >
            <TextField
              select
              fullWidth
              size="small"
              label={key}
              value={value}
              onChange={(e) => onParamChange(key, e.target.value)}
              className="flex-1"
            >
              {constraintsLookup.get(key).options.map((option: string) => (
                <MenuItem key={`${key}-${option}`} value={String(option)}>
                  {option}
                </MenuItem>
              ))}
            </TextField>
            <ParameterInfoToolTip description={constraints.description} />
>>>>>>> 7626a55a
          </Box>
        );

      case "int":
        return (
          <Box
            key={key}
            className={`relative ${errors[key] ? "text-red-600 !mb-6" : "text-gray-700"}`}
          >
            <Box className={INPUT_SPACING}>
              <NumberField.Root
                inputMode="numeric"
                key={key}
                id={key}
                value={Number(value)}
                className="flex-1"
              >
                <NumberField.ScrubArea className="absolute -top-3.5 left-2 z-10 bg-white px-1">
                  <label
                    htmlFor={key}
                    className={`text-xs font-medium transition-colors ${errors[key] ? "text-red-600" : "text-gray-500"}`}
                  >
                    {key}
                  </label>
                </NumberField.ScrubArea>

                <NumberField.Group className="relative">
                  <ParameterTooltip description={description}>
                    <NumberField.Input
                      onChange={(e) => handleInputNumber(key, e.target.value)}
                      className={`
                    w-full p-2 h-10 border-1 border-b rounded-sm text-sm
                    ${errors[key] ? "!border-red-600 !ring-red-600" : "border-gray-300"}
                    focus:outline-none focus:ring-1 focus:ring-blue-500
                  `}
                      aria-label={description ?? undefined}
                      style={{ ...theme.typography.body1 }}
                    />
                  </ParameterTooltip>
                </NumberField.Group>
              </NumberField.Root>
<<<<<<< HEAD
=======
              <ParameterInfoToolTip description={constraints.description} />
>>>>>>> 7626a55a
            </Box>

            {errors[key] && (
              <Box className="absolute -bottom-5 left-0 text-xs text-red-600">
                {errors[key]}
              </Box>
            )}
          </Box>
        );

      case "bool":
        return (
<<<<<<< HEAD
          <Box key={key} className={INPUT_SPACING}>
            <ParameterTooltip description={description}>
              <TextField
                select
                fullWidth
                label={key}
                size="small"
                value={String(value)}
                onChange={(e) => onParamChange(key, e.target.value === "true")}
                className="flex-1"
              >
                <MenuItem value="true">True</MenuItem>
                <MenuItem value="false">False</MenuItem>
              </TextField>
            </ParameterTooltip>
=======
          <Box
            key={key}
            className="flex gap-1 mb-4 justify-between items-center"
          >
            <TextField
              select
              fullWidth
              label={key}
              size="small"
              value={String(value)}
              onChange={(e) => onParamChange(key, e.target.value === "true")}
              className="flex-1"
            >
              <MenuItem value="true">True</MenuItem>
              <MenuItem value="false">False</MenuItem>
            </TextField>
            <ParameterInfoToolTip description={constraints.description} />
>>>>>>> 7626a55a
          </Box>
        );

      default:
        return (
<<<<<<< HEAD
          <Box key={key} className={INPUT_SPACING}>
            <ParameterTooltip description={description}>
              <TextField
                fullWidth
                label={key}
                size="small"
                value={String(value)}
                onChange={(e) => onParamChange(key, e.target.value)}
                className="flex-1"
              />
            </ParameterTooltip>
=======
          <Box
            key={key}
            className="flex gap-1 mb-4 justify-between items-center"
          >
            <TextField
              fullWidth
              label={key}
              size="small"
              value={String(value)}
              onChange={(e) => onParamChange(key, e.target.value)}
              className="flex-1"
            />
            <ParameterInfoToolTip description={constraints.description} />
>>>>>>> 7626a55a
          </Box>
        );
    }
  };

  return (
    <Box className="p-4 h-full overflow-y-auto">
      {filteredParams.map((key) =>
        renderParamInput(key, node.data.params[key]),
      )}
    </Box>
  );
}<|MERGE_RESOLUTION|>--- conflicted
+++ resolved
@@ -5,13 +5,9 @@
 import { NumberField } from "@base-ui-components/react/number-field";
 import { NodeParamValue, ParameterConfigurationProps } from "../types";
 import { ModulesContext } from "@/contexts/ModulesContext";
-<<<<<<< HEAD
 import Fuse from "fuse.js";
 import { ParameterTooltip } from "./ParameterTooltip";
-=======
 import { ParameterConstraints } from "@/types/module";
-import ParameterInfoToolTip from "./ParameterInfoToolTip";
->>>>>>> 7626a55a
 
 export default function ParameterConfiguration({
   node,
@@ -34,8 +30,7 @@
         return acc;
       }, new Map<string, ParameterConstraints>()) ?? new Map()
     );
-<<<<<<< HEAD
-  }, [modules, node?.data.label]);
+  }, [modules, node?.data.name]);
 
   const paramKeys = Object.keys(node.data.params);
 
@@ -47,21 +42,6 @@
     if (!searchQuery) return paramKeys;
     return fuse.search(searchQuery).map((result) => result.item);
   }, [fuse, paramKeys, searchQuery]);
-
-  const getInputType = (key: string, value: NodeParamValue) => {
-    if (
-      typeof value === "string" &&
-      Array.isArray(paramLookup[key]?.constraints)
-    )
-      return "select";
-    if (typeof value === "string") return "string";
-    if (typeof value === "number") return "number";
-    if (typeof value === "boolean") return "boolean";
-    return "text";
-  };
-=======
-  }, [modules, node?.data.name]);
->>>>>>> 7626a55a
 
   const handleInputNumber = (key: string, rawValue: string) => {
     const newValue = Number(rawValue);
@@ -95,9 +75,8 @@
     switch (constraints.type) {
       case "select":
         return (
-<<<<<<< HEAD
           <Box key={key} className={INPUT_SPACING}>
-            <ParameterTooltip description={description}>
+            <ParameterTooltip description={constraints.description}>
               <TextField
                 select
                 fullWidth
@@ -106,36 +85,13 @@
                 value={value}
                 onChange={(e) => onParamChange(key, e.target.value)}
               >
-                {Array.isArray(constraints) &&
-                  constraints.map((option) => (
-                    <MenuItem key={`${key}-${option}`} value={String(option)}>
-                      {option}
-                    </MenuItem>
-                  ))}
-              </TextField>
-            </ParameterTooltip>
-=======
-          <Box
-            key={key}
-            className="flex gap-1 mb-4 justify-between items-center"
-          >
-            <TextField
-              select
-              fullWidth
-              size="small"
-              label={key}
-              value={value}
-              onChange={(e) => onParamChange(key, e.target.value)}
-              className="flex-1"
-            >
               {constraintsLookup.get(key).options.map((option: string) => (
                 <MenuItem key={`${key}-${option}`} value={String(option)}>
                   {option}
                 </MenuItem>
               ))}
-            </TextField>
-            <ParameterInfoToolTip description={constraints.description} />
->>>>>>> 7626a55a
+              </TextField>
+            </ParameterTooltip>
           </Box>
         );
 
@@ -163,7 +119,7 @@
                 </NumberField.ScrubArea>
 
                 <NumberField.Group className="relative">
-                  <ParameterTooltip description={description}>
+                  <ParameterTooltip description={constraints.description}>
                     <NumberField.Input
                       onChange={(e) => handleInputNumber(key, e.target.value)}
                       className={`
@@ -177,10 +133,6 @@
                   </ParameterTooltip>
                 </NumberField.Group>
               </NumberField.Root>
-<<<<<<< HEAD
-=======
-              <ParameterInfoToolTip description={constraints.description} />
->>>>>>> 7626a55a
             </Box>
 
             {errors[key] && (
@@ -193,9 +145,8 @@
 
       case "bool":
         return (
-<<<<<<< HEAD
           <Box key={key} className={INPUT_SPACING}>
-            <ParameterTooltip description={description}>
+            <ParameterTooltip description={constraints.description}>
               <TextField
                 select
                 fullWidth
@@ -203,63 +154,26 @@
                 size="small"
                 value={String(value)}
                 onChange={(e) => onParamChange(key, e.target.value === "true")}
-                className="flex-1"
               >
                 <MenuItem value="true">True</MenuItem>
                 <MenuItem value="false">False</MenuItem>
               </TextField>
             </ParameterTooltip>
-=======
-          <Box
-            key={key}
-            className="flex gap-1 mb-4 justify-between items-center"
-          >
-            <TextField
-              select
-              fullWidth
-              label={key}
-              size="small"
-              value={String(value)}
-              onChange={(e) => onParamChange(key, e.target.value === "true")}
-              className="flex-1"
-            >
-              <MenuItem value="true">True</MenuItem>
-              <MenuItem value="false">False</MenuItem>
-            </TextField>
-            <ParameterInfoToolTip description={constraints.description} />
->>>>>>> 7626a55a
           </Box>
         );
 
       default:
         return (
-<<<<<<< HEAD
           <Box key={key} className={INPUT_SPACING}>
-            <ParameterTooltip description={description}>
+            <ParameterTooltip description={constraints.description}>
               <TextField
                 fullWidth
                 label={key}
                 size="small"
                 value={String(value)}
                 onChange={(e) => onParamChange(key, e.target.value)}
-                className="flex-1"
               />
             </ParameterTooltip>
-=======
-          <Box
-            key={key}
-            className="flex gap-1 mb-4 justify-between items-center"
-          >
-            <TextField
-              fullWidth
-              label={key}
-              size="small"
-              value={String(value)}
-              onChange={(e) => onParamChange(key, e.target.value)}
-              className="flex-1"
-            />
-            <ParameterInfoToolTip description={constraints.description} />
->>>>>>> 7626a55a
           </Box>
         );
     }
