"use client";

import { useState, useContext, useMemo } from "react";
import { Box, TextField, MenuItem } from "@mui/material";
import { NumberField } from "@base-ui-components/react/number-field";
<<<<<<< HEAD
import { NodeParamValue, ParameterConfigurationProps } from "../types";
import { ModulesContext } from "@/contexts/ModulesContext";
import { ParameterConstraints } from "@/types/module";
=======
import {
  ModuleParamLookupType,
  NodeParamValue,
  ParameterConfigurationProps,
} from "../types";
import { ModulesContext } from "@/contexts/ModulesContext";
import ParameterInfoToolTip from "./ParameterInfoToolTip";
>>>>>>> d7077f8b

export default function ParameterConfiguration({
  node,
  onParamChange,
}: ParameterConfigurationProps) {
  const [errors, setErrors] = useState<Record<string, string>>({});
  const modules = useContext(ModulesContext);

  const MIN_VALUE = 0;
  const MAX_VALUE = 100;

  const paramLookup = useMemo(() => {
    const foundModule = modules.find((item) => item.name === node?.data.label);
    return (
<<<<<<< HEAD
      foundModule?.data.parameters.reduce((acc, { name, metadata }) => {
        acc.set(name, metadata.constraints);
        return acc;
      }, new Map<string, ParameterConstraints>()) ?? new Map()
    );
  }, [modules, node?.data.label]);

  const getInputType = (key: string) => {
    const constraints = constraintsLookup.get(key);
    return constraints.type;
=======
      foundModule?.parameters.reduce((acc, param) => {
        acc[param.name] = param;
        return acc;
      }, {} as ModuleParamLookupType) ?? {}
    );
  }, [modules, node?.data.label]);

  const getInputType = (key: string, value: NodeParamValue) => {
    if (
      typeof value === "string" &&
      Array.isArray(paramLookup[key]?.constraints)
    )
      return "select";
    if (typeof value === "string") return "string";
    if (typeof value === "number") return "number";
    if (typeof value === "boolean") return "boolean";
    return "text";
>>>>>>> d7077f8b
  };

  const handleInputNumber = (key: string, rawValue: string) => {
    const newValue = Number(rawValue);
    const constraints = constraintsLookup.get(key);

    let min = MIN_VALUE;
    let max = MAX_VALUE;

<<<<<<< HEAD
    if (constraints.min !== undefined && constraints.max !== undefined) {
      min = constraints.min;
      max = constraints.max;
=======
    if (paramLookup[key]?.constraints?.length === 2) {
      min = Number(paramLookup[key].constraints[0]);
      max = Number(paramLookup[key].constraints[1]);
>>>>>>> d7077f8b
    }

    setErrors((prev) => ({
      ...prev,
      [key]:
        newValue < min
          ? `Must be ≥ ${min}`
          : newValue > max
            ? `Must be ≤ ${max}`
            : "",
    }));

    const clampedValue = Math.max(min, Math.min(max, newValue));
    onParamChange(key, clampedValue);
  };

  const renderParamInput = (key: string, value: NodeParamValue) => {
<<<<<<< HEAD
    const inputType = getInputType(key);
=======
    const { constraints = [], description = "" } = paramLookup[key] ?? {};
    const inputType = getInputType(key, value);
>>>>>>> d7077f8b

    switch (inputType) {
      case "select":
        return (
          <Box
            key={key}
            className="flex gap-1 mb-4 justify-between items-center"
          >
<<<<<<< HEAD
            {constraintsLookup.get(key).options.map((option: string) => (
              <MenuItem key={`${key}-${option}`} value={String(option)}>
                {option}
              </MenuItem>
            ))}
          </TextField>
=======
            <TextField
              select
              fullWidth
              size="small"
              label={key}
              value={value}
              onChange={(e) => onParamChange(key, e.target.value)}
              className="flex-1"
            >
              {Array.isArray(constraints) &&
                constraints.map((option) => (
                  <MenuItem key={`${key}-${option}`} value={String(option)}>
                    {option}
                  </MenuItem>
                ))}
            </TextField>
            <ParameterInfoToolTip description={description} />
          </Box>
>>>>>>> d7077f8b
        );

      case "int":
        return (
          <Box
            key={key}
            className={`relative ${errors[key] ? "text-red-600 !mb-8" : "text-gray-700"}`}
          >
<<<<<<< HEAD
            <NumberField.Root
              inputMode="numeric"
              key={key}
              id={key}
              value={Number(value)}
            >
              <NumberField.ScrubArea className="absolute -top-3.5 left-2 z-10 bg-white px-1">
                <label
                  htmlFor={key}
                  className={`text-xs font-medium transition-colors ${errors[key] ? "text-red-600" : "text-gray-500"}`}
                >
                  {key}
                </label>
              </NumberField.ScrubArea>

              <NumberField.Group className="relative">
                <NumberField.Input
                  onChange={(e) => handleInputNumber(key, e.target.value)}
                  className={`
=======
            <Box className="flex justify-center items-center mb-6 mt-2">
              <NumberField.Root
                inputMode="numeric"
                key={key}
                id={key}
                value={Number(value)}
                min={Number(constraints?.[0] ?? MIN_VALUE)}
                max={Number(constraints?.[1]) ?? MAX_VALUE}
                className="flex-1"
              >
                <NumberField.ScrubArea className="absolute -top-3.5 left-2 z-10 bg-white px-1">
                  <label
                    htmlFor={key}
                    className={`text-xs font-medium transition-colors ${errors[key] ? "text-red-600" : "text-gray-500"}`}
                  >
                    {key}
                  </label>
                </NumberField.ScrubArea>

                <NumberField.Group className="relative">
                  <NumberField.Input
                    onChange={(e) => handleInputNumber(key, e.target.value)}
                    className={`
>>>>>>> d7077f8b
                    w-full p-2 h-10 border-1 border-b rounded-sm text-sm
                    ${errors[key] ? "!border-red-600 !ring-red-600" : "border-gray-300"}
                    focus:outline-none focus:ring-1 focus:ring-blue-500
                  `}
                  />
                </NumberField.Group>
              </NumberField.Root>
              <ParameterInfoToolTip description={description} />
            </Box>

            {errors[key] && (
              <Box className="absolute -bottom-5 left-0 text-xs text-red-600">
                {errors[key]}
              </Box>
            )}
          </Box>
        );

      case "boolean":
        return (
          <Box
            key={key}
            className="flex gap-1 mb-4 justify-between items-center"
          >
            <TextField
              select
              fullWidth
              label={key}
              size="small"
              value={String(value)}
              onChange={(e) => onParamChange(key, e.target.value === "true")}
              className="flex-1"
            >
              <MenuItem value="true">True</MenuItem>
              <MenuItem value="false">False</MenuItem>
            </TextField>
            <ParameterInfoToolTip description={description} />
          </Box>
        );

      default:
        return (
          <Box
            key={key}
            className="flex gap-1 mb-4 justify-between items-center"
          >
            <TextField
              fullWidth
              label={key}
              size="small"
              value={String(value)}
              onChange={(e) => onParamChange(key, e.target.value)}
              className="flex-1"
            />
            <ParameterInfoToolTip description={description} />
          </Box>
        );
    }
  };

  return (
    <Box className="p-4 h-full overflow-y-auto">
      {Object.entries(node.data.params).map(([key, value]) =>
        renderParamInput(key, value),
      )}
    </Box>
  );
}<|MERGE_RESOLUTION|>--- conflicted
+++ resolved
@@ -3,19 +3,10 @@
 import { useState, useContext, useMemo } from "react";
 import { Box, TextField, MenuItem } from "@mui/material";
 import { NumberField } from "@base-ui-components/react/number-field";
-<<<<<<< HEAD
 import { NodeParamValue, ParameterConfigurationProps } from "../types";
 import { ModulesContext } from "@/contexts/ModulesContext";
 import { ParameterConstraints } from "@/types/module";
-=======
-import {
-  ModuleParamLookupType,
-  NodeParamValue,
-  ParameterConfigurationProps,
-} from "../types";
-import { ModulesContext } from "@/contexts/ModulesContext";
 import ParameterInfoToolTip from "./ParameterInfoToolTip";
->>>>>>> d7077f8b
 
 export default function ParameterConfiguration({
   node,
@@ -27,10 +18,9 @@
   const MIN_VALUE = 0;
   const MAX_VALUE = 100;
 
-  const paramLookup = useMemo(() => {
+  const constraintsLookup = useMemo(() => {
     const foundModule = modules.find((item) => item.name === node?.data.label);
     return (
-<<<<<<< HEAD
       foundModule?.data.parameters.reduce((acc, { name, metadata }) => {
         acc.set(name, metadata.constraints);
         return acc;
@@ -41,25 +31,6 @@
   const getInputType = (key: string) => {
     const constraints = constraintsLookup.get(key);
     return constraints.type;
-=======
-      foundModule?.parameters.reduce((acc, param) => {
-        acc[param.name] = param;
-        return acc;
-      }, {} as ModuleParamLookupType) ?? {}
-    );
-  }, [modules, node?.data.label]);
-
-  const getInputType = (key: string, value: NodeParamValue) => {
-    if (
-      typeof value === "string" &&
-      Array.isArray(paramLookup[key]?.constraints)
-    )
-      return "select";
-    if (typeof value === "string") return "string";
-    if (typeof value === "number") return "number";
-    if (typeof value === "boolean") return "boolean";
-    return "text";
->>>>>>> d7077f8b
   };
 
   const handleInputNumber = (key: string, rawValue: string) => {
@@ -69,15 +40,9 @@
     let min = MIN_VALUE;
     let max = MAX_VALUE;
 
-<<<<<<< HEAD
     if (constraints.min !== undefined && constraints.max !== undefined) {
       min = constraints.min;
       max = constraints.max;
-=======
-    if (paramLookup[key]?.constraints?.length === 2) {
-      min = Number(paramLookup[key].constraints[0]);
-      max = Number(paramLookup[key].constraints[1]);
->>>>>>> d7077f8b
     }
 
     setErrors((prev) => ({
@@ -95,12 +60,8 @@
   };
 
   const renderParamInput = (key: string, value: NodeParamValue) => {
-<<<<<<< HEAD
+    const constraints = constraintsLookup.get(key);
     const inputType = getInputType(key);
-=======
-    const { constraints = [], description = "" } = paramLookup[key] ?? {};
-    const inputType = getInputType(key, value);
->>>>>>> d7077f8b
 
     switch (inputType) {
       case "select":
@@ -109,14 +70,6 @@
             key={key}
             className="flex gap-1 mb-4 justify-between items-center"
           >
-<<<<<<< HEAD
-            {constraintsLookup.get(key).options.map((option: string) => (
-              <MenuItem key={`${key}-${option}`} value={String(option)}>
-                {option}
-              </MenuItem>
-            ))}
-          </TextField>
-=======
             <TextField
               select
               fullWidth
@@ -126,16 +79,14 @@
               onChange={(e) => onParamChange(key, e.target.value)}
               className="flex-1"
             >
-              {Array.isArray(constraints) &&
-                constraints.map((option) => (
-                  <MenuItem key={`${key}-${option}`} value={String(option)}>
-                    {option}
-                  </MenuItem>
-                ))}
+              {constraintsLookup.get(key).options.map((option: string) => (
+                <MenuItem key={`${key}-${option}`} value={String(option)}>
+                  {option}
+                </MenuItem>
+              ))}
             </TextField>
-            <ParameterInfoToolTip description={description} />
+            <ParameterInfoToolTip description={constraints.description} />
           </Box>
->>>>>>> d7077f8b
         );
 
       case "int":
@@ -144,35 +95,12 @@
             key={key}
             className={`relative ${errors[key] ? "text-red-600 !mb-8" : "text-gray-700"}`}
           >
-<<<<<<< HEAD
-            <NumberField.Root
-              inputMode="numeric"
-              key={key}
-              id={key}
-              value={Number(value)}
-            >
-              <NumberField.ScrubArea className="absolute -top-3.5 left-2 z-10 bg-white px-1">
-                <label
-                  htmlFor={key}
-                  className={`text-xs font-medium transition-colors ${errors[key] ? "text-red-600" : "text-gray-500"}`}
-                >
-                  {key}
-                </label>
-              </NumberField.ScrubArea>
-
-              <NumberField.Group className="relative">
-                <NumberField.Input
-                  onChange={(e) => handleInputNumber(key, e.target.value)}
-                  className={`
-=======
             <Box className="flex justify-center items-center mb-6 mt-2">
               <NumberField.Root
                 inputMode="numeric"
                 key={key}
                 id={key}
                 value={Number(value)}
-                min={Number(constraints?.[0] ?? MIN_VALUE)}
-                max={Number(constraints?.[1]) ?? MAX_VALUE}
                 className="flex-1"
               >
                 <NumberField.ScrubArea className="absolute -top-3.5 left-2 z-10 bg-white px-1">
@@ -188,7 +116,6 @@
                   <NumberField.Input
                     onChange={(e) => handleInputNumber(key, e.target.value)}
                     className={`
->>>>>>> d7077f8b
                     w-full p-2 h-10 border-1 border-b rounded-sm text-sm
                     ${errors[key] ? "!border-red-600 !ring-red-600" : "border-gray-300"}
                     focus:outline-none focus:ring-1 focus:ring-blue-500
@@ -196,7 +123,7 @@
                   />
                 </NumberField.Group>
               </NumberField.Root>
-              <ParameterInfoToolTip description={description} />
+              <ParameterInfoToolTip description={constraints.description} />
             </Box>
 
             {errors[key] && (
@@ -225,7 +152,7 @@
               <MenuItem value="true">True</MenuItem>
               <MenuItem value="false">False</MenuItem>
             </TextField>
-            <ParameterInfoToolTip description={description} />
+            <ParameterInfoToolTip description={constraints.description} />
           </Box>
         );
 
@@ -243,7 +170,7 @@
               onChange={(e) => onParamChange(key, e.target.value)}
               className="flex-1"
             />
-            <ParameterInfoToolTip description={description} />
+            <ParameterInfoToolTip description={constraints.description} />
           </Box>
         );
     }
