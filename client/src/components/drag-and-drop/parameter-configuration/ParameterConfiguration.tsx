"use client";

import { useState, useMemo } from "react";
import { Box, TextField, MenuItem, useTheme } from "@mui/material";
import { NumberField } from "@base-ui-components/react/number-field";
<<<<<<< HEAD
import { NodeParamValue, ParameterConfigurationProps } from "../types";
import { useModulesContext } from "@/contexts/ModulesContext";
=======
import { ParameterConfigurationProps } from "../types";
>>>>>>> 2713aeb4
import Fuse from "fuse.js";
import { ParameterTooltip } from "./ParameterTooltip";
import { ModuleParameter } from "@/types/module";

export default function ParameterConfiguration({
  node,
  onParamChange,
  searchQuery,
}: ParameterConfigurationProps) {
  const [errors, setErrors] = useState<Record<string, string>>({});
<<<<<<< HEAD
  const { modules } = useModulesContext();
=======
>>>>>>> 2713aeb4
  const theme = useTheme();

  const INPUT_SPACING = "mb-8";

  const { parameters } = node.data;

  const fuse = useMemo(() => {
    const paramNames = parameters.map((param) => param.name);
    return new Fuse(paramNames);
  }, [parameters]);

  const filteredParams = useMemo(() => {
    if (!searchQuery) return parameters;

    const foundNames = fuse.search(searchQuery).map((result) => result.item);
    return parameters.filter((param) => foundNames.includes(param.name));
  }, [fuse, parameters, searchQuery]);

  const handleInputNumber = (parameter: ModuleParameter, rawValue: string) => {
    const { metadata, name } = parameter;
    const { constraints } = metadata;

    const min = !isNaN(Number(constraints.min)) ? Number(constraints.min) : 0;
    const max = !isNaN(Number(constraints.max))
      ? Number(constraints.max)
      : Infinity;
    let newValue = Number(rawValue);

    setErrors((prev) => ({
      ...prev,
      [name]:
        newValue < min
          ? `Must be ≥ ${min}`
          : newValue > max
            ? `Must be ≤ ${max}`
            : "",
    }));
    newValue = Math.max(min, Math.min(max, newValue));
    onParamChange(name, newValue);
  };

  const renderParamInput = (parameter: ModuleParameter) => {
    const { metadata, name } = parameter;
    const { constraints, value } = metadata;
    const constraintType = constraints.type;

    switch (constraintType) {
      case "select":
        return (
          <Box key={name} className={INPUT_SPACING}>
            <ParameterTooltip description={constraints.description}>
              <TextField
                select
                fullWidth
                size="small"
                label={name}
                value={value}
                onChange={(e) => onParamChange(parameter.name, e.target.value)}
              >
                {constraints.options &&
                  constraints.options.map((option: string) => (
                    <MenuItem key={`${name}-${option}`} value={String(option)}>
                      {option}
                    </MenuItem>
                  ))}
              </TextField>
            </ParameterTooltip>
          </Box>
        );

      case "int":
        return (
          <Box
            key={name}
            className={`relative ${errors[name] ? "text-red-600 !mb-6" : "text-gray-700"}`}
          >
            <Box className={INPUT_SPACING}>
              <NumberField.Root
                inputMode="numeric"
                key={name}
                id={`inputNumber-${name}`}
                value={Number(value)}
                className="flex-1"
              >
                <NumberField.ScrubArea className="absolute -top-3.5 left-2 z-10 bg-white px-1">
                  <label
                    htmlFor={name}
                    className={`text-xs font-medium transition-colors ${errors[name] ? "text-red-600" : "text-gray-500"}`}
                  >
                    {name}
                  </label>
                </NumberField.ScrubArea>

                <NumberField.Group className="relative">
                  <ParameterTooltip description={constraints.description}>
                    <NumberField.Input
                      onChange={(e) =>
                        handleInputNumber(parameter, e.target.value)
                      }
                      className={`
                        w-full p-2 h-10 border-1 border-b rounded-sm text-sm
                        ${errors[name] ? "!border-red-600 !ring-red-600" : "border-gray-300"}
                        focus:outline-none focus:ring-1 focus:ring-blue-500
                      `}
                      aria-label={constraints.description ?? undefined}
                      style={{ ...theme.typography.body1 }}
                    />
                  </ParameterTooltip>
                </NumberField.Group>
              </NumberField.Root>
            </Box>

            {errors[name] && (
              <Box className="absolute -bottom-5 left-0 text-xs text-red-600">
                {errors[name]}
              </Box>
            )}
          </Box>
        );

      case "bool":
        return (
          <Box key={name} className={INPUT_SPACING}>
            <ParameterTooltip description={constraints.description}>
              <TextField
                select
                fullWidth
                label={name}
                size="small"
                value={String(value)}
                onChange={(e) => onParamChange(parameter.name, e.target.value)}
              >
                <MenuItem value="true">True</MenuItem>
                <MenuItem value="false">False</MenuItem>
              </TextField>
            </ParameterTooltip>
          </Box>
        );

      default:
        return (
          <Box key={name} className={INPUT_SPACING}>
            <ParameterTooltip description={constraints.description}>
              <TextField
                fullWidth
                label={name}
                size="small"
                value={String(value)}
                onChange={(e) => onParamChange(parameter.name, e.target.value)}
              />
            </ParameterTooltip>
          </Box>
        );
    }
  };

  return (
    <Box className="p-4 h-full overflow-y-auto">
      {filteredParams.map((param) => renderParamInput(param))}
    </Box>
  );
}<|MERGE_RESOLUTION|>--- conflicted
+++ resolved
@@ -3,12 +3,7 @@
 import { useState, useMemo } from "react";
 import { Box, TextField, MenuItem, useTheme } from "@mui/material";
 import { NumberField } from "@base-ui-components/react/number-field";
-<<<<<<< HEAD
-import { NodeParamValue, ParameterConfigurationProps } from "../types";
-import { useModulesContext } from "@/contexts/ModulesContext";
-=======
 import { ParameterConfigurationProps } from "../types";
->>>>>>> 2713aeb4
 import Fuse from "fuse.js";
 import { ParameterTooltip } from "./ParameterTooltip";
 import { ModuleParameter } from "@/types/module";
@@ -19,10 +14,6 @@
   searchQuery,
 }: ParameterConfigurationProps) {
   const [errors, setErrors] = useState<Record<string, string>>({});
-<<<<<<< HEAD
-  const { modules } = useModulesContext();
-=======
->>>>>>> 2713aeb4
   const theme = useTheme();
 
   const INPUT_SPACING = "mb-8";
