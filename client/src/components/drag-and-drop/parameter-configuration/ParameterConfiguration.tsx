--- conflicted
+++ resolved
@@ -8,11 +8,7 @@
 import Fuse from "fuse.js";
 import { ParameterTooltip } from "./ParameterTooltip";
 import { ParameterConstraints } from "@/types/module";
-<<<<<<< HEAD
-import ParameterInfoToolTip from "./ParameterInfoToolTip";
 import { isFrameworkHandledParameter } from "@/utils/sharedFunctionality";
-=======
->>>>>>> 49c80792
 
 export default function ParameterConfiguration({
   node,
@@ -23,13 +19,8 @@
   const modules = useContext(ModulesContext);
   const theme = useTheme();
 
-<<<<<<< HEAD
-=======
-  const MIN_VALUE = 0;
-  const MAX_VALUE = 100;
   const INPUT_SPACING = "mb-8";
 
->>>>>>> 49c80792
   const constraintsLookup = useMemo(() => {
     const foundModule = modules.find(
       (item) => item.moduleClass === node?.data.moduleClass,
