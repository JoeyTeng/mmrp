--- conflicted
+++ resolved
@@ -31,8 +31,12 @@
 
   const visibleParams =
     paramEntries.length > MAX_VISIBLE && MAX_VISIBLE > 0
-      ? paramEntries.slice(0, MAX_VISIBLE - 1)
-      : paramEntries.slice(0, MAX_VISIBLE);
+      ? paramEntries
+          .filter(([key]) => !isFrameworkHandledParameter(key))
+          .slice(0, MAX_VISIBLE - 1)
+      : paramEntries
+          .filter(([key]) => !isFrameworkHandledParameter(key))
+          .slice(0, MAX_VISIBLE);
 
   function tooltip(port: NodePort) {
     const { width, height, frameRate, pixelFormat, colorSpace } = port.formats;
@@ -66,22 +70,6 @@
       </div>
       <div className="border-t border-gray-300" />
       <div className="px-3 py-1 space-y-1">
-<<<<<<< HEAD
-        {/* by default show the first 4 params */}
-        {Object.entries(params)
-          .filter(([key]) => !isFrameworkHandledParameter(key))
-          .slice(0, MAX_VISIBLE)
-          .map(([key, value]) => (
-            <div key={key} className="flex justify-between">
-              <span className="font-medium text-gray-500">{key}</span>
-              <span className="text-gray-600 max-w-[55%] truncate break-words">
-                {String(value)}
-              </span>
-            </div>
-          ))}
-        {Object.entries(params).length > MAX_VISIBLE && (
-          <div className="text-left text-gray-400">…</div>
-=======
         {visibleParams.map(([key, value]) => (
           <div key={key} className="flex justify-between gap-3">
             <span className="font-medium text-gray-500 truncate text-pretty break-keep flex-1">
@@ -94,7 +82,6 @@
         ))}
         {paramEntries.length > MAX_VISIBLE && (
           <div className="text-left text-gray-400">{`+ ${paramEntries.length - visibleParams.length} more`}</div>
->>>>>>> 49c80792
         )}
       </div>
       {type !== NodeType.InputNode
