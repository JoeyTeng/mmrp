--- conflicted
+++ resolved
@@ -1,17 +1,7 @@
 "use client";
 
-<<<<<<< HEAD
-import React, {
-  useCallback,
-  useContext,
-  useRef,
-  useState,
-  useMemo,
-} from "react";
-
-=======
-import React, { useCallback, useContext, useRef } from "react";
->>>>>>> ddf84550
+import React, { useCallback, useContext, useRef, useMemo } from "react";
+
 import {
   ReactFlow,
   Background,
@@ -25,75 +15,48 @@
   getOutgoers,
   Panel,
   useReactFlow,
-<<<<<<< HEAD
   ControlButton,
-=======
   getIncomers,
->>>>>>> ddf84550
 } from "@xyflow/react";
 
 import type { Node, Edge } from "@xyflow/react";
 
-<<<<<<< HEAD
-import "@xyflow/react/dist/style.css";
-
 import FlowNode, { FlowNodeProps } from "@/components/drag-and-drop/FlowNode";
-import { NodeData, NodeType, ParamValueType } from "./types";
-=======
-import FlowNode from "@/components/drag-and-drop/FlowNode";
 import { FlowCanvasProps, NodeData, NodeType } from "./types";
->>>>>>> ddf84550
 import { dumpPipelineToJson } from "@/utils/pipelineSerializer";
 import { Box, Button } from "@mui/material";
 import { sendPipelineToBackend } from "@/services/pipelineService";
 import DeleteIcon from "@mui/icons-material/Delete";
 import { ModulesContext } from "@/contexts/ModulesContext";
-<<<<<<< HEAD
-import { getInitialNodeParamValue, makePorts } from "./util";
+import { checkPipeline, getInitialNodeParamValue, makePorts } from "./util";
 import NodeContextMenu, {
   NodeContextMenuHandle,
 } from "./context-menu/NodeContextMenu";
 import CanvasContextMenu, {
   CanvasContextMenuHandle,
 } from "./context-menu/CanvasContextMenu";
-=======
 import { useVideoReload } from "@/contexts/videoReloadContext";
-import { checkPipeline, getInitialNodeParamValue, makePorts } from "./util";
 import { toast } from "react-toastify/unstyled";
-
-const nodeTypes = {
-  [NodeType.InputNode]: FlowNode,
-  [NodeType.ProcessNode]: FlowNode,
-  [NodeType.OutputNode]: FlowNode,
-};
->>>>>>> ddf84550
 
 export default function FlowCanvas({
   defaultNodes,
   defaultEdges,
   onEditNode,
 }: FlowCanvasProps) {
-<<<<<<< HEAD
-  const [appDrawerOpen, setAppDrawerOpen] = useState(false);
-  const [tempNode, setTempNode] = useState<Node<NodeData, NodeType> | null>(
-    null,
-  );
-
   const nodeContextMenuRef = useRef<NodeContextMenuHandle>(null);
   const canvasContextMenuRef = useRef<CanvasContextMenuHandle>(null);
-
   const paneRef = useRef<HTMLDivElement>(null);
-
-  const handleConfigure = useCallback(
-    (nodeId: string) => {
-      const node = nodes.find((node) => node.id === nodeId);
-      if (node) {
-        setTempNode({ ...node });
-        setAppDrawerOpen(true);
-      }
-    },
-    [nodes],
-  );
+  
+  const { triggerReload, setIsProcessing, setError, isProcessing } =
+    useVideoReload();
+  const {
+    screenToFlowPosition,
+    getNodes,
+    getEdges,
+    deleteElements,
+    setEdges,
+    setNodes,
+  } = useReactFlow();
 
   const handleNodeOpenMenu = useCallback(
     (event: React.MouseEvent, nodeId: string) => {
@@ -151,23 +114,7 @@
     });
   };
 
-  const handlePaneClick = () => {
-=======
-  const paneRef = useRef<HTMLDivElement>(null);
-
-  const { triggerReload, setIsProcessing, setError, isProcessing } =
-    useVideoReload();
-  const {
-    screenToFlowPosition,
-    getNodes,
-    getEdges,
-    deleteElements,
-    setEdges,
-    setNodes,
-  } = useReactFlow();
-
   const handlePaneClick = useCallback(() => {
->>>>>>> ddf84550
     paneRef.current?.focus();
   }, []);
 
@@ -275,17 +222,7 @@
     [getNodes, getEdges],
   );
 
-<<<<<<< HEAD
   const onRun = async () => {
-    const pipeline = dumpPipelineToJson(nodes, edges);
-    console.log(JSON.stringify(pipeline, null, 2));
-    try {
-      const res = await sendPipelineToBackend(pipeline);
-      console.log("Executing in order", res);
-    } catch (err) {
-      console.error("Error sending pipleine to backend", err);
-=======
-  const onConfirm = async () => {
     const nodes: Node<NodeData, NodeType>[] = getNodes() as Node<
       NodeData,
       NodeType
@@ -307,7 +244,6 @@
       } finally {
         setIsProcessing(false);
       }
->>>>>>> ddf84550
     }
   };
 
@@ -369,67 +305,24 @@
           </Controls>
           <Background variant={BackgroundVariant.Dots} gap={12} size={1} />
           <Panel position="bottom-right">
-<<<<<<< HEAD
-            <Button variant="contained" className="bg-primary" onClick={onRun}>
-              Run
-=======
             <Button
               variant="contained"
               className={
                 isProcessing ? "bg-gray-200 text-gray-100" : "bg-primary"
               }
-              onClick={onConfirm}
+              onClick={onRun}
               disabled={isProcessing}
             >
-              Confirm
->>>>>>> ddf84550
+              Run
             </Button>
           </Panel>
         </ReactFlow>
       </Box>
-<<<<<<< HEAD
-      <AppDrawer
-        open={appDrawerOpen}
-        onClose={handleCancelParams}
-        title={
-          tempNode
-            ? `Edit ${tempNode.data.label} Parameters`
-            : "Edit Parameters"
-        }
-        width={400}
-        anchor="right"
-      >
-        <Box display="flex" flexDirection="column" height="100%">
-          <Box flex={1} overflow="auto">
-            <ParameterConfiguration
-              node={tempNode}
-              onParamChange={handleParamChange}
-            />
-          </Box>
-          <Box
-            sx={{ display: "flex", justifyContent: "flex-end", gap: 2, mt: 2 }}
-          >
-            <Button variant="outlined" onClick={handleCancelParams}>
-              Cancel
-            </Button>
-            <Button
-              className="bg-primary"
-              variant="contained"
-              onClick={handleConfirmParams}
-              disabled={!tempNode}
-            >
-              Confirm
-            </Button>
-          </Box>
-        </Box>
-      </AppDrawer>
       <NodeContextMenu
         ref={nodeContextMenuRef}
         handleConfigure={handleConfigure}
       />
       <CanvasContextMenu ref={canvasContextMenuRef} onRun={onRun} />
-=======
->>>>>>> ddf84550
     </Box>
   );
 }