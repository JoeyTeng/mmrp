"use client";

import React, { useCallback, useRef, useMemo, useState } from "react";

import {
  ReactFlow,
  Background,
  Controls,
  Connection,
  IsValidConnection,
  BackgroundVariant,
  Position,
  MarkerType,
  getOutgoers,
  Panel,
  useReactFlow,
  ControlButton,
  getIncomers,
  SelectionMode,
} from "@xyflow/react";

import type { Node, Edge } from "@xyflow/react";
import { v4 as uuidv4 } from "uuid";
import FlowNode, { FlowNodeProps } from "@/components/drag-and-drop/FlowNode";
import { FlowCanvasProps } from "./types";
import { ModuleData, ModuleType } from "@/types/module";
import { dumpPipelineToJson } from "@/utils/pipelineSerializer";
import { Box, Button } from "@mui/material";
import { sendPipelineToBackend } from "@/services/pipelineService";
import DeleteIcon from "@mui/icons-material/Delete";
import { useModulesContext } from "@/contexts/ModulesContext";
import { checkPipeline } from "./util";
import NodeContextMenu, {
  NodeContextMenuHandle,
} from "./context-menu/NodeContextMenu";
import CanvasContextMenu, {
  CanvasContextMenuHandle,
} from "./context-menu/CanvasContextMenu";
import { useVideoReload } from "@/contexts/VideoReloadContext";
import { toast } from "react-toastify/unstyled";
<<<<<<< HEAD
import { useExamplePipelinesContext } from "@/contexts/ExamplePipelinesContext";
import { displayError, handleError } from "@/utils/sharedFunctionality";
=======
import { handleError } from "@/utils/sharedFunctionality";
import { usePersistPipeline } from "@/hooks/usePersistPipeline";
>>>>>>> f5decf19

export default function FlowCanvas({
  editingNode,
  onEditNode,
}: FlowCanvasProps) {
  const { pipelines: examplePipelines } = useExamplePipelinesContext();

  const firstExamplePipeline = examplePipelines[0];
  const { initialNodes, initialEdges } = useMemo(() => {
    if (!firstExamplePipeline) {
      return { initialNodes: [], initialEdges: [] };
    }
    const { nodes, edges } = firstExamplePipeline;
    return { initialNodes: nodes, initialEdges: edges };
  }, [firstExamplePipeline]);

  const nodeContextMenuRef = useRef<NodeContextMenuHandle>(null);
  const canvasContextMenuRef = useRef<CanvasContextMenuHandle>(null);

  const [hasFocus, setHasFocus] = useState(false);

  const { triggerReload, setIsProcessing, setError, isProcessing } =
    useVideoReload();
  const { screenToFlowPosition, getNodes, getEdges, setNodes, setEdges } =
    useReactFlow<Node<ModuleData, ModuleType>, Edge>();

  const { persistedNodes, persistedEdges } = usePersistPipeline(
    () => getNodes(),
    () => getEdges(),
    defaultNodes,
    defaultEdges,
  );

  const selectNode = useCallback(
    (nodeId: string) => {
      setNodes((nodes) =>
        nodes.map((node) => ({
          ...node,
          selected: node.id === nodeId,
        })),
      );
    },
    [setNodes],
  );
  const unselectNodesAndEdges = useCallback(() => {
    setNodes((nodes: Node<ModuleData, ModuleType>[]) =>
      nodes.map((node) => ({
        ...node,
        selected: false,
      })),
    );

    setEdges((edges: Edge[]) =>
      edges.map((edge) => ({
        ...edge,
        selected: false,
      })),
    );
  }, [setNodes, setEdges]);

  const handleNodeOpenMenu = useCallback(
    (event: React.MouseEvent, nodeId: string) => {
      event.preventDefault();
      event.stopPropagation();

      const coordinates = event.currentTarget.getBoundingClientRect();
      unselectNodesAndEdges();
      selectNode(nodeId);

      nodeContextMenuRef.current?.open({
        position: {
          x: coordinates.left,
          y: coordinates.bottom + 6,
        },
        type: "single",
        nodeId: nodeId,
      });
    },
    [selectNode, unselectNodesAndEdges],
  );

  const FlowNodeWithMenu = useCallback(
    (props: FlowNodeProps) => (
      <FlowNode {...props} onOpenMenu={handleNodeOpenMenu} />
    ),
    [handleNodeOpenMenu],
  );

  const nodeTypes = useMemo(
    () => ({
      [ModuleType.InputNode]: FlowNodeWithMenu,
      [ModuleType.ProcessNode]: FlowNodeWithMenu,
      [ModuleType.OutputNode]: FlowNodeWithMenu,
    }),
    [FlowNodeWithMenu],
  );

  const handleNodeContextMenu = (event: React.MouseEvent, nodes: Node[]) => {
    event.preventDefault();
    if (!nodes || nodes.length === 0) return;
    const position = { x: event.clientX, y: event.clientY };
    nodeContextMenuRef.current?.open({
      position,
      ...(nodes.length === 1
        ? { type: "single", nodeId: nodes[0].id }
        : { type: "multi", nodeIds: nodes.map((node) => node.id) }),
    });
  };

  const onNodeContextMenu = (event: React.MouseEvent, node: Node) => {
    const selectedNodes = getNodes().filter((node) => node.selected);
    handleNodeContextMenu(
      event,
      selectedNodes.length > 1 ? selectedNodes : [node],
    );
  };

  const onSelectionContextMenu = (event: React.MouseEvent, nodes: Node[]) => {
    handleNodeContextMenu(event, nodes);
  };

  const onPaneContextMenu = (event: React.MouseEvent | MouseEvent) => {
    event.preventDefault();
    canvasContextMenuRef.current?.open({
      x: event.clientX,
      y: event.clientY,
    });
  };

  const onDragOver = useCallback((event: React.DragEvent) => {
    event.preventDefault();
    event.dataTransfer.dropEffect = "copy";
  }, []);

  const { modules } = useModulesContext();

  const onDrop = useCallback(
    (event: React.DragEvent) => {
      event.preventDefault();

      const nodeData = event.dataTransfer.getData("application/reactflow");

      if (!nodeData) return;

      const { type, data: moduleData } = JSON.parse(nodeData);

      const position = screenToFlowPosition({
        x: event.clientX,
        y: event.clientY,
      });

      // Create Node for the Canvas
      const newNode: Node<ModuleData, ModuleType> = {
        id: uuidv4(),
        type,
        position,
        data: {
          ...moduleData,
        },
        sourcePosition: Position.Right,
        targetPosition: Position.Left,
      };

      setNodes((nds) => [...nds, newNode]);
    },
    [screenToFlowPosition, setNodes],
  );

  const isValidConnection: IsValidConnection<Edge> = useCallback(
    (connection: Connection | Edge) => {
      const conn = connection as Connection;
      const nodes = getNodes();
      const edges = getEdges();
      const source = nodes.find((node) => node.id == conn.source);
      const target = nodes.find((node) => node.id == conn.target);
      if (!source || !target || source.id == target.id) return false;
      const hasCycle = (node: Node, visited = new Set<string>()) => {
        if (visited.has(node.id)) return false;
        visited.add(node.id);
        for (const outgoer of getOutgoers(node, nodes, edges)) {
          if (outgoer.id === conn.source || hasCycle(outgoer, visited))
            return true;
        }
        return false;
      };
      const hasOneIncomingConnection = (src: Node, tgt: Node): boolean => {
        if (getIncomers(tgt, nodes, edges).length >= 1) {
          return false;
        }
        return true;
      };
      return !hasCycle(target) && hasOneIncomingConnection(source, target);
    },
    [getNodes, getEdges],
  );

  const onRun = async () => {
    const nodes: Node<ModuleData, ModuleType>[] = getNodes() as Node<
      ModuleData,
      ModuleType
    >[];
    const edges: Edge[] = getEdges();
    if (checkPipeline(nodes, edges)) {
      const pipeline = dumpPipelineToJson(nodes, edges);

      try {
        toast.success("Pipeline valid, starting processing");
        setIsProcessing(true);
        const res = await sendPipelineToBackend(pipeline);
        setError(false);
        triggerReload(res);
      } catch (err) {
        console.error("Error sending pipeline to backend", err);
        setError(true);
        // Dismiss success message
        toast.dismiss();
        // Display the error details
        displayError(handleError(err));
      } finally {
        setIsProcessing(false);
      }
    }
  };

  const onNodeDoubleClickHandler = useCallback(
    (event: React.MouseEvent, node: Node<ModuleData, ModuleType>) => {
      event.preventDefault();
      event.stopPropagation();
      onEditNode(node);
    },
    [onEditNode],
  );

  const closeContextMenus = useCallback(() => {
    nodeContextMenuRef.current?.close();
    canvasContextMenuRef.current?.close();
  }, []);

  if (!modules) return null;

  return (
    <Box
      className="w-full h-full relative bg-white rounded-lg border border-gray-300"
      onContextMenu={(e) => e.preventDefault()}
      tabIndex={0}
      onFocus={() => setHasFocus(true)}
      onBlur={() => setHasFocus(false)}
    >
      <Box className="w-full h-full">
        <ReactFlow
          nodeTypes={nodeTypes}
<<<<<<< HEAD
          deleteKeyCode={
            !!editingNode || !hasFocus ? [] : ["Delete", "Backspace"]
          }
          defaultNodes={initialNodes}
          defaultEdges={initialEdges}
=======
          deleteKeyCode={editingNode != null ? [] : ["Delete", "Backspace"]}
          defaultNodes={persistedNodes}
          defaultEdges={persistedEdges}
>>>>>>> f5decf19
          isValidConnection={isValidConnection}
          onDragOver={onDragOver}
          onDrop={onDrop}
          onNodeDoubleClick={onNodeDoubleClickHandler}
          onNodeContextMenu={onNodeContextMenu}
          onPaneContextMenu={onPaneContextMenu}
          onNodesDelete={closeContextMenus}
          onEdgesDelete={closeContextMenus}
          onSelectionContextMenu={onSelectionContextMenu}
          fitViewOptions={{
            padding: 0.2,
          }}
          defaultEdgeOptions={{
            markerEnd: {
              type: MarkerType.ArrowClosed,
              width: 20,
              height: 20,
            },
            interactionWidth: 20,
          }}
          fitView
          proOptions={{ hideAttribution: true }}
          reconnectRadius={50}
          panOnScroll
          panOnScrollSpeed={1}
          selectionOnDrag
          panOnDrag={[1, 2]}
          selectionMode={SelectionMode.Partial}
          minZoom={0.33}
          maxZoom={1}
        >
          <Controls>
            <ControlButton
              onClick={() => canvasContextMenuRef.current?.clearAll()}
            >
              <DeleteIcon className="fill-red-700" sx={{ scale: 1.2 }} />
            </ControlButton>
          </Controls>
          <Background variant={BackgroundVariant.Dots} gap={12} size={1} />
          <Panel position="bottom-right">
            <Button
              variant="contained"
              className={
                isProcessing ? "bg-gray-200 text-gray-100" : "bg-primary"
              }
              onClick={onRun}
              loading={isProcessing}
            >
              Run
            </Button>
          </Panel>
        </ReactFlow>
      </Box>

      <NodeContextMenu ref={nodeContextMenuRef} onEditNode={onEditNode} />
      <CanvasContextMenu ref={canvasContextMenuRef} onRun={onRun} />
    </Box>
  );
}<|MERGE_RESOLUTION|>--- conflicted
+++ resolved
@@ -38,13 +38,9 @@
 } from "./context-menu/CanvasContextMenu";
 import { useVideoReload } from "@/contexts/VideoReloadContext";
 import { toast } from "react-toastify/unstyled";
-<<<<<<< HEAD
 import { useExamplePipelinesContext } from "@/contexts/ExamplePipelinesContext";
 import { displayError, handleError } from "@/utils/sharedFunctionality";
-=======
-import { handleError } from "@/utils/sharedFunctionality";
 import { usePersistPipeline } from "@/hooks/usePersistPipeline";
->>>>>>> f5decf19
 
 export default function FlowCanvas({
   editingNode,
@@ -74,8 +70,8 @@
   const { persistedNodes, persistedEdges } = usePersistPipeline(
     () => getNodes(),
     () => getEdges(),
-    defaultNodes,
-    defaultEdges,
+    initialNodes,
+    initialEdges,
   );
 
   const selectNode = useCallback(
@@ -296,17 +292,11 @@
       <Box className="w-full h-full">
         <ReactFlow
           nodeTypes={nodeTypes}
-<<<<<<< HEAD
           deleteKeyCode={
             !!editingNode || !hasFocus ? [] : ["Delete", "Backspace"]
           }
-          defaultNodes={initialNodes}
-          defaultEdges={initialEdges}
-=======
-          deleteKeyCode={editingNode != null ? [] : ["Delete", "Backspace"]}
           defaultNodes={persistedNodes}
           defaultEdges={persistedEdges}
->>>>>>> f5decf19
           isValidConnection={isValidConnection}
           onDragOver={onDragOver}
           onDrop={onDrop}
