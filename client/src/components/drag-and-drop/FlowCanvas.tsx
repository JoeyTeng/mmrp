"use client";

import React, { useCallback, useContext, useRef } from "react";
import {
  ReactFlow,
  Background,
  Controls,
  addEdge,
  Connection,
  IsValidConnection,
  BackgroundVariant,
  Position,
  MarkerType,
  getOutgoers,
  Panel,
  useReactFlow,
  getIncomers,
} from "@xyflow/react";

import type { Node, Edge } from "@xyflow/react";

import FlowNode from "@/components/drag-and-drop/FlowNode";
import { FlowCanvasProps, NodeData, NodeType } from "./types";
import { dumpPipelineToJson } from "@/utils/pipelineSerializer";
import { Box, Button } from "@mui/material";
import { sendPipelineToBackend } from "@/services/pipelineService";
import { ModulesContext } from "@/contexts/ModulesContext";
<<<<<<< HEAD
import { getInitialNodeParamValue, makePorts } from "./util";
import { useVideoReload } from "@/contexts/videoReloadContext";
=======
import { useVideoReload } from "@/contexts/videoReloadContext";
import { checkPipeline, getInitialNodeParamValue, makePorts } from "./util";
import { toast } from "react-toastify/unstyled";
>>>>>>> 8927a88a

const nodeTypes = {
  [NodeType.InputNode]: FlowNode,
  [NodeType.ProcessNode]: FlowNode,
  [NodeType.OutputNode]: FlowNode,
};

export default function FlowCanvas({
  nodes,
  edges,
  onNodesChange,
  onEdgesChange,
  setNodes,
  setEdges,
  onEditNode,
}: FlowCanvasProps) {
  const paneRef = useRef<HTMLDivElement>(null);

<<<<<<< HEAD
  const [appDrawerOpen, setAppDrawerOpen] = useState(false);
  const [tempNode, setTempNode] = useState<Node<NodeData, NodeType> | null>(
    null,
  );
  const { triggerReload, setIsProcessing, setError, isProcessing } =
    useVideoReload();
=======
  const { triggerReload, setIsProcessing, setError, isProcessing } =
    useVideoReload();
  const { screenToFlowPosition, getNodes, getEdges } = useReactFlow();
>>>>>>> 8927a88a

  const handlePaneClick = useCallback(() => {
    paneRef.current?.focus();
  }, []);

  const handlePaneKeyDown = useCallback(
    (evt: React.KeyboardEvent) => {
      if (evt.key === "Delete" || evt.key === "Backspace") {
        setNodes((nds) => nds.filter((n) => !n.selected));
        setEdges((eds) => eds.filter((e) => !e.selected));
        evt.preventDefault();
      }
    },
    [setNodes, setEdges],
  );

  const onConnect = useCallback(
    (params: Connection) => setEdges((eds) => addEdge(params, eds)),
    [setEdges],
  );

  const onDragOver = useCallback((event: React.DragEvent) => {
    event.preventDefault();
    event.dataTransfer.dropEffect = "copy";
  }, []);

  const modules = useContext(ModulesContext);

  const onDrop = useCallback(
    (event: React.DragEvent) => {
      event.preventDefault();

      const nodeData = event.dataTransfer.getData("application/reactflow");
      if (!nodeData) return;

      const { type: typeValueStr, label } = JSON.parse(nodeData);
      const type = typeValueStr as NodeType;
      const moduleDef = modules.find((m) => m.name === label)!;
      if (!moduleDef) {
        console.error("Modules not yet loaded or cannot find module name");
        return;
      }

      const position = screenToFlowPosition({
        x: event.clientX,
        y: event.clientY,
      });

      const defaultParams = getInitialNodeParamValue(moduleDef.parameters);
      const inputPorts = makePorts(moduleDef.inputFormats, "input");
      const outputPorts = makePorts(moduleDef.outputFormats, "output");

      const newNode: Node<NodeData, NodeType> = {
        id: `${+new Date()}`,
        type,
        position,
        data: {
          label: `${label}`,
          params: defaultParams,
          inputFormats: inputPorts,
          outputFormats: outputPorts,
        },
        sourcePosition: Position.Right,
        targetPosition: Position.Left,
      };

      setNodes((nds) => [...nds, newNode]);
    },
    [screenToFlowPosition, setNodes, modules],
  );

  const isValidConnection: IsValidConnection<Edge> = useCallback(
    (connection: Connection | Edge) => {
      const conn = connection as Connection;
      const nodes = getNodes();
      const edges = getEdges();
      const source = nodes.find((node) => node.id == conn.source);
      const target = nodes.find((node) => node.id == conn.target);
      if (!source || !target || source.id == target.id) return false;
      const hasCycle = (node: Node, visited = new Set<string>()) => {
        if (visited.has(node.id)) return false;
        visited.add(node.id);
        for (const outgoer of getOutgoers(node, nodes, edges)) {
          if (outgoer.id === conn.source || hasCycle(outgoer, visited))
            return true;
        }
        return false;
      };
      const hasOneEdge = (src: Node, tgt: Node): boolean => {
        if (
          getOutgoers(src, nodes, edges).length >= 1 ||
          getIncomers(tgt, nodes, edges).length >= 1
        ) {
          return false;
        }
        return true;
      };
      return !hasCycle(target) && hasOneEdge(source, target);
    },
    [getNodes, getEdges],
  );

  const onConfirm = async () => {
<<<<<<< HEAD
    const pipeline = dumpPipelineToJson(nodes, edges);
    try {
      setIsProcessing(true);
      const res = await sendPipelineToBackend(pipeline);
      setError(false);
      triggerReload(res);
    } catch (err) {
      console.error("Error sending pipleine to backend", err);
      setError(true);
    } finally {
      setIsProcessing(false);
=======
    if (checkPipeline(nodes, edges)) {
      const pipeline = dumpPipelineToJson(nodes, edges);
      console.log(JSON.stringify(pipeline, null, 2));
      try {
        toast.success("Pipeline valid, starting processing");
        setIsProcessing(true);
        const res = await sendPipelineToBackend(pipeline);
        console.log("Pipeline processed successfully: ", res);
        setError(false);
        triggerReload();
      } catch (err) {
        console.error("Error sending pipeline to backend", err);
        setError(true);
      } finally {
        setIsProcessing(false);
      }
>>>>>>> 8927a88a
    }
  };

  const onNodeDoubleClickHandler = useCallback(
    (event: React.MouseEvent, node: Node<NodeData, NodeType>) => {
      event.preventDefault();
      event.stopPropagation();
      onEditNode(node);
    },
    [onEditNode],
  );

  if (!modules) return null;

  return (
    <Box className="w-full h-full relative bg-white rounded-lg border border-gray-300">
      <Box
        className="w-full h-full"
        ref={paneRef}
        tabIndex={0}
        onClick={handlePaneClick}
        onKeyDown={handlePaneKeyDown}
      >
        <ReactFlow
          nodeTypes={nodeTypes}
          nodes={nodes}
          edges={edges}
          isValidConnection={isValidConnection}
          onNodesChange={onNodesChange}
          onEdgesChange={onEdgesChange}
          onConnect={onConnect}
          onDragOver={onDragOver}
          onDrop={onDrop}
          onNodeDoubleClick={onNodeDoubleClickHandler}
          fitViewOptions={{
            padding: 1,
          }}
          defaultEdgeOptions={{
            markerEnd: {
              type: MarkerType.ArrowClosed,
              width: 20,
              height: 20,
            },
          }}
          fitView
        >
          <Controls />
          <Background variant={BackgroundVariant.Dots} gap={12} size={1} />
          <Panel position="bottom-right">
            <Button
              variant="contained"
              className={
                isProcessing ? "bg-gray-200 text-gray-100" : "bg-primary"
              }
              onClick={onConfirm}
              disabled={isProcessing}
            >
              Confirm
            </Button>
          </Panel>
        </ReactFlow>
      </Box>
    </Box>
  );
}<|MERGE_RESOLUTION|>--- conflicted
+++ resolved
@@ -25,14 +25,9 @@
 import { Box, Button } from "@mui/material";
 import { sendPipelineToBackend } from "@/services/pipelineService";
 import { ModulesContext } from "@/contexts/ModulesContext";
-<<<<<<< HEAD
-import { getInitialNodeParamValue, makePorts } from "./util";
-import { useVideoReload } from "@/contexts/videoReloadContext";
-=======
 import { useVideoReload } from "@/contexts/videoReloadContext";
 import { checkPipeline, getInitialNodeParamValue, makePorts } from "./util";
 import { toast } from "react-toastify/unstyled";
->>>>>>> 8927a88a
 
 const nodeTypes = {
   [NodeType.InputNode]: FlowNode,
@@ -51,18 +46,9 @@
 }: FlowCanvasProps) {
   const paneRef = useRef<HTMLDivElement>(null);
 
-<<<<<<< HEAD
-  const [appDrawerOpen, setAppDrawerOpen] = useState(false);
-  const [tempNode, setTempNode] = useState<Node<NodeData, NodeType> | null>(
-    null,
-  );
-  const { triggerReload, setIsProcessing, setError, isProcessing } =
-    useVideoReload();
-=======
   const { triggerReload, setIsProcessing, setError, isProcessing } =
     useVideoReload();
   const { screenToFlowPosition, getNodes, getEdges } = useReactFlow();
->>>>>>> 8927a88a
 
   const handlePaneClick = useCallback(() => {
     paneRef.current?.focus();
@@ -151,51 +137,32 @@
         }
         return false;
       };
-      const hasOneEdge = (src: Node, tgt: Node): boolean => {
-        if (
-          getOutgoers(src, nodes, edges).length >= 1 ||
-          getIncomers(tgt, nodes, edges).length >= 1
-        ) {
+      const hasOneIncomingConnection = (src: Node, tgt: Node): boolean => {
+        if (getIncomers(tgt, nodes, edges).length >= 1) {
           return false;
         }
         return true;
       };
-      return !hasCycle(target) && hasOneEdge(source, target);
+      return !hasCycle(target) && hasOneIncomingConnection(source, target);
     },
     [getNodes, getEdges],
   );
 
   const onConfirm = async () => {
-<<<<<<< HEAD
-    const pipeline = dumpPipelineToJson(nodes, edges);
-    try {
-      setIsProcessing(true);
-      const res = await sendPipelineToBackend(pipeline);
-      setError(false);
-      triggerReload(res);
-    } catch (err) {
-      console.error("Error sending pipleine to backend", err);
-      setError(true);
-    } finally {
-      setIsProcessing(false);
-=======
     if (checkPipeline(nodes, edges)) {
       const pipeline = dumpPipelineToJson(nodes, edges);
-      console.log(JSON.stringify(pipeline, null, 2));
       try {
         toast.success("Pipeline valid, starting processing");
         setIsProcessing(true);
         const res = await sendPipelineToBackend(pipeline);
-        console.log("Pipeline processed successfully: ", res);
         setError(false);
-        triggerReload();
+        triggerReload(res);
       } catch (err) {
         console.error("Error sending pipeline to backend", err);
         setError(true);
       } finally {
         setIsProcessing(false);
       }
->>>>>>> 8927a88a
     }
   };
 
