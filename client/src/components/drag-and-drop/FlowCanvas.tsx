"use client";

import React, { useCallback, useRef, useMemo, useState } from "react";

import {
  ReactFlow,
  Background,
  Controls,
  Connection,
  IsValidConnection,
  BackgroundVariant,
  Position,
  MarkerType,
  getOutgoers,
  Panel,
  useReactFlow,
  ControlButton,
  getIncomers,
  SelectionMode,
} from "@xyflow/react";

import type { Node, Edge } from "@xyflow/react";
import { v4 as uuidv4 } from "uuid";
import FlowNode, { FlowNodeProps } from "@/components/drag-and-drop/FlowNode";
import { FlowCanvasProps } from "./types";
import { ModuleData, ModuleType } from "@/types/module";
import { dumpPipelineToJson } from "@/utils/pipelineSerializer";
import { Box, Button } from "@mui/material";
import { sendPipelineToBackend } from "@/services/pipelineService";
import DeleteIcon from "@mui/icons-material/Delete";
import { useModulesContext } from "@/contexts/ModulesContext";
import { checkPipeline } from "./util";
import NodeContextMenu, {
  NodeContextMenuHandle,
} from "./context-menu/NodeContextMenu";
import CanvasContextMenu, {
  CanvasContextMenuHandle,
} from "./context-menu/CanvasContextMenu";
import { useVideoReload } from "@/contexts/VideoReloadContext";
import { toast } from "react-toastify/unstyled";
import { useExamplePipelinesContext } from "@/contexts/ExamplePipelinesContext";
import { displayError, handleError } from "@/utils/sharedFunctionality";
import { VideoType } from "../comparison-view/types";
import { useFrames } from "@/contexts/FramesContext";

export default function FlowCanvas({
  editingNode,
  onEditNode,
}: FlowCanvasProps) {
  const { pipelines: examplePipelines } = useExamplePipelinesContext();

  const firstExamplePipeline = examplePipelines[0];
  const { initialNodes, initialEdges } = useMemo(() => {
    if (!firstExamplePipeline) {
      return { initialNodes: [], initialEdges: [] };
    }
    const { nodes, edges } = firstExamplePipeline;
    return { initialNodes: nodes, initialEdges: edges };
  }, [firstExamplePipeline]);

  const nodeContextMenuRef = useRef<NodeContextMenuHandle>(null);
  const canvasContextMenuRef = useRef<CanvasContextMenuHandle>(null);

<<<<<<< HEAD
  const {
    triggerReload,
    triggerWebSocketConnection,
    setIsProcessing,
    setError,
    isProcessing,
    selectedVideoType,
    handlePipelineRun,
  } = useVideoReload();
=======
  const [hasFocus, setHasFocus] = useState(false);

  const { triggerReload, setIsProcessing, setError, isProcessing } =
    useVideoReload();
>>>>>>> 35971c50
  const { screenToFlowPosition, getNodes, getEdges, setNodes, setEdges } =
    useReactFlow();
  const { resetFrames, isStreamActive } = useFrames();
  const selectNode = useCallback(
    (nodeId: string) => {
      setNodes((nodes) =>
        nodes.map((node) => ({
          ...node,
          selected: node.id === nodeId,
        })),
      );
    },
    [setNodes],
  );
  const unselectNodesAndEdges = useCallback(() => {
    setNodes((nodes: Node[]) =>
      nodes.map((node) => ({
        ...node,
        selected: false,
      })),
    );

    setEdges((edges: Edge[]) =>
      edges.map((edge) => ({
        ...edge,
        selected: false,
      })),
    );
  }, [setNodes, setEdges]);

  const handleNodeOpenMenu = useCallback(
    (event: React.MouseEvent, nodeId: string) => {
      event.preventDefault();
      event.stopPropagation();

      const coordinates = event.currentTarget.getBoundingClientRect();
      unselectNodesAndEdges();
      selectNode(nodeId);

      nodeContextMenuRef.current?.open({
        position: {
          x: coordinates.left,
          y: coordinates.bottom + 6,
        },
        type: "single",
        nodeId: nodeId,
      });
    },
    [selectNode, unselectNodesAndEdges],
  );

  const FlowNodeWithMenu = useCallback(
    (props: FlowNodeProps) => (
      <FlowNode {...props} onOpenMenu={handleNodeOpenMenu} />
    ),
    [handleNodeOpenMenu],
  );

  const nodeTypes = useMemo(
    () => ({
      [ModuleType.InputNode]: FlowNodeWithMenu,
      [ModuleType.ProcessNode]: FlowNodeWithMenu,
      [ModuleType.OutputNode]: FlowNodeWithMenu,
    }),
    [FlowNodeWithMenu],
  );

  const handleNodeContextMenu = (event: React.MouseEvent, nodes: Node[]) => {
    event.preventDefault();
    if (!nodes || nodes.length === 0) return;
    const position = { x: event.clientX, y: event.clientY };
    nodeContextMenuRef.current?.open({
      position,
      ...(nodes.length === 1
        ? { type: "single", nodeId: nodes[0].id }
        : { type: "multi", nodeIds: nodes.map((node) => node.id) }),
    });
  };

  const onNodeContextMenu = (event: React.MouseEvent, node: Node) => {
    const selectedNodes = getNodes().filter((node) => node.selected);
    handleNodeContextMenu(
      event,
      selectedNodes.length > 1 ? selectedNodes : [node],
    );
  };

  const onSelectionContextMenu = (event: React.MouseEvent, nodes: Node[]) => {
    handleNodeContextMenu(event, nodes);
  };

  const onPaneContextMenu = (event: React.MouseEvent | MouseEvent) => {
    event.preventDefault();
    canvasContextMenuRef.current?.open({
      x: event.clientX,
      y: event.clientY,
    });
  };

  const onDragOver = useCallback((event: React.DragEvent) => {
    event.preventDefault();
    event.dataTransfer.dropEffect = "copy";
  }, []);

  const { modules } = useModulesContext();

  const onDrop = useCallback(
    (event: React.DragEvent) => {
      event.preventDefault();

      const nodeData = event.dataTransfer.getData("application/reactflow");

      if (!nodeData) return;

      const { type, data: moduleData } = JSON.parse(nodeData);

      const position = screenToFlowPosition({
        x: event.clientX,
        y: event.clientY,
      });

      // Create Node for the Canvas
      const newNode: Node<ModuleData, ModuleType> = {
        id: uuidv4(),
        type,
        position,
        data: {
          ...moduleData,
        },
        sourcePosition: Position.Right,
        targetPosition: Position.Left,
      };

      setNodes((nds) => [...nds, newNode]);
    },
    [screenToFlowPosition, setNodes],
  );

  const isValidConnection: IsValidConnection<Edge> = useCallback(
    (connection: Connection | Edge) => {
      const conn = connection as Connection;
      const nodes = getNodes();
      const edges = getEdges();
      const source = nodes.find((node) => node.id == conn.source);
      const target = nodes.find((node) => node.id == conn.target);
      if (!source || !target || source.id == target.id) return false;
      const hasCycle = (node: Node, visited = new Set<string>()) => {
        if (visited.has(node.id)) return false;
        visited.add(node.id);
        for (const outgoer of getOutgoers(node, nodes, edges)) {
          if (outgoer.id === conn.source || hasCycle(outgoer, visited))
            return true;
        }
        return false;
      };
      const hasOneIncomingConnection = (src: Node, tgt: Node): boolean => {
        if (getIncomers(tgt, nodes, edges).length >= 1) {
          return false;
        }
        return true;
      };
      return !hasCycle(target) && hasOneIncomingConnection(source, target);
    },
    [getNodes, getEdges],
  );

  const onRun = async () => {
    const nodes: Node<ModuleData, ModuleType>[] = getNodes() as Node<
      ModuleData,
      ModuleType
    >[];
    const edges: Edge[] = getEdges();
    if (checkPipeline(nodes, edges)) {
      const pipeline = dumpPipelineToJson(nodes, edges);

      try {
        toast.success("Pipeline valid, starting processing");
        setIsProcessing(true);
        handlePipelineRun();
        if (selectedVideoType == VideoType.Video) {
          resetFrames();
          // Classic backend pipeline processing
          const res = await sendPipelineToBackend(pipeline);
          setError(false);
          triggerReload(res); // Use response to load video
        } else if (selectedVideoType == VideoType.Stream) {
          // Stream mode - trigger WS connection using pipeline
          setError(false);
          triggerWebSocketConnection(pipeline); // Send pipeline to context for FrameStreamPlayer
        }
      } catch (err) {
        console.error("Error sending pipeline to backend", err);
        setError(true);
        // Dismiss success message
        toast.dismiss();
        // Display the error details
        displayError(handleError(err));
      } finally {
        setIsProcessing(false);
      }
    }
  };

  const onNodeDoubleClickHandler = useCallback(
    (event: React.MouseEvent, node: Node<ModuleData, ModuleType>) => {
      event.preventDefault();
      event.stopPropagation();
      onEditNode(node);
    },
    [onEditNode],
  );

  const closeContextMenus = useCallback(() => {
    nodeContextMenuRef.current?.close();
    canvasContextMenuRef.current?.close();
  }, []);

  if (!modules) return null;

  return (
    <Box
      className="w-full h-full relative bg-white rounded-lg border border-gray-300"
      onContextMenu={(e) => e.preventDefault()}
      tabIndex={0}
      onFocus={() => setHasFocus(true)}
      onBlur={() => setHasFocus(false)}
    >
      <Box className="w-full h-full">
        <ReactFlow
          nodeTypes={nodeTypes}
          deleteKeyCode={
            !!editingNode || !hasFocus ? [] : ["Delete", "Backspace"]
          }
          defaultNodes={initialNodes}
          defaultEdges={initialEdges}
          isValidConnection={isValidConnection}
          onDragOver={onDragOver}
          onDrop={onDrop}
          onNodeDoubleClick={onNodeDoubleClickHandler}
          onNodeContextMenu={onNodeContextMenu}
          onPaneContextMenu={onPaneContextMenu}
          onNodesDelete={closeContextMenus}
          onEdgesDelete={closeContextMenus}
          onSelectionContextMenu={onSelectionContextMenu}
          fitViewOptions={{
            padding: 0.2,
          }}
          defaultEdgeOptions={{
            markerEnd: {
              type: MarkerType.ArrowClosed,
              width: 20,
              height: 20,
            },
            interactionWidth: 20,
          }}
          fitView
          proOptions={{ hideAttribution: true }}
          reconnectRadius={50}
          panOnScroll
          panOnScrollSpeed={1}
          selectionOnDrag
          panOnDrag={[1, 2]}
          selectionMode={SelectionMode.Partial}
          minZoom={0.33}
          maxZoom={1}
        >
          <Controls>
            <ControlButton
              onClick={() => canvasContextMenuRef.current?.clearAll()}
            >
              <DeleteIcon className="fill-red-700" sx={{ scale: 1.2 }} />
            </ControlButton>
          </Controls>
          <Background variant={BackgroundVariant.Dots} gap={12} size={1} />
          <Panel position="bottom-right">
            <Button
              variant="contained"
              className={
                isProcessing || isStreamActive
                  ? "bg-gray-200 text-gray-100"
                  : "bg-primary"
              }
              onClick={onRun}
              loading={isProcessing || isStreamActive}
            >
              Run
            </Button>
          </Panel>
        </ReactFlow>
      </Box>

      <NodeContextMenu ref={nodeContextMenuRef} onEditNode={onEditNode} />
      <CanvasContextMenu ref={canvasContextMenuRef} onRun={onRun} />
    </Box>
  );
}<|MERGE_RESOLUTION|>--- conflicted
+++ resolved
@@ -61,7 +61,6 @@
   const nodeContextMenuRef = useRef<NodeContextMenuHandle>(null);
   const canvasContextMenuRef = useRef<CanvasContextMenuHandle>(null);
 
-<<<<<<< HEAD
   const {
     triggerReload,
     triggerWebSocketConnection,
@@ -71,12 +70,9 @@
     selectedVideoType,
     handlePipelineRun,
   } = useVideoReload();
-=======
+  
   const [hasFocus, setHasFocus] = useState(false);
 
-  const { triggerReload, setIsProcessing, setError, isProcessing } =
-    useVideoReload();
->>>>>>> 35971c50
   const { screenToFlowPosition, getNodes, getEdges, setNodes, setEdges } =
     useReactFlow();
   const { resetFrames, isStreamActive } = useFrames();
