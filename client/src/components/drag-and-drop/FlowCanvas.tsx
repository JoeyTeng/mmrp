--- conflicted
+++ resolved
@@ -63,12 +63,10 @@
   const canvasContextMenuRef = useRef<CanvasContextMenuHandle>(null);
 
   const [hasFocus, setHasFocus] = useState(false);
-  const [edges, setEdges, onEdgesChange] = useEdgesState(initialEdges);
 
   const { triggerReload, setIsProcessing, setError, isProcessing } =
     useVideoReload();
-<<<<<<< HEAD
-  const { screenToFlowPosition, getNodes, getEdges, setNodes, setEdges } =
+  const { screenToFlowPosition, getNodes, getEdges, setNodes, getNode } =
     useReactFlow<Node<ModuleData, ModuleType>, Edge>();
 
   const { persistedNodes, persistedEdges } = usePersistPipeline(
@@ -78,10 +76,8 @@
     initialEdges,
   );
 
-=======
-  const { screenToFlowPosition, getNodes, getEdges, setNodes, getNode } =
-    useReactFlow();
->>>>>>> 42fda911
+  const [edges, setEdges, onEdgesChange] = useEdgesState(persistedEdges);
+
   const selectNode = useCallback(
     (nodeId: string) => {
       setNodes((nodes) =>
@@ -345,13 +341,8 @@
           deleteKeyCode={
             !!editingNode || !hasFocus ? [] : ["Delete", "Backspace"]
           }
-<<<<<<< HEAD
           defaultNodes={persistedNodes}
-          defaultEdges={persistedEdges}
-=======
-          defaultNodes={initialNodes}
           edges={edges}
->>>>>>> 42fda911
           isValidConnection={isValidConnection}
           onDragOver={onDragOver}
           onConnect={onConnect}
