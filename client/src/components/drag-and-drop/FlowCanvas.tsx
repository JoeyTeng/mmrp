"use client";

import React, { useCallback, useContext, useRef, useMemo } from "react";

import {
  ReactFlow,
  Background,
  Controls,
  addEdge,
  Connection,
  IsValidConnection,
  BackgroundVariant,
  Position,
  MarkerType,
  getOutgoers,
  Panel,
  useReactFlow,
  ControlButton,
  getIncomers,
} from "@xyflow/react";

import type { Node, Edge } from "@xyflow/react";

import FlowNode, { FlowNodeProps } from "@/components/drag-and-drop/FlowNode";
import { FlowCanvasProps, NodeData, NodeType } from "./types";
import { dumpPipelineToJson } from "@/utils/pipelineSerializer";
import { Box, Button } from "@mui/material";
import { sendPipelineToBackend } from "@/services/pipelineService";
import DeleteIcon from "@mui/icons-material/Delete";
import { ModulesContext } from "@/contexts/ModulesContext";
import { checkPipeline, getInitialNodeParamValue, makePorts } from "./util";
import NodeContextMenu, {
  NodeContextMenuHandle,
} from "./context-menu/NodeContextMenu";
import CanvasContextMenu, {
  CanvasContextMenuHandle,
} from "./context-menu/CanvasContextMenu";
import { useVideoReload } from "@/contexts/videoReloadContext";
import { toast } from "react-toastify/unstyled";

export default function FlowCanvas({
  defaultNodes,
  defaultEdges,
  onEditNode,
}: FlowCanvasProps) {
  const nodeContextMenuRef = useRef<NodeContextMenuHandle>(null);
  const canvasContextMenuRef = useRef<CanvasContextMenuHandle>(null);
  const paneRef = useRef<HTMLDivElement>(null);

  const { triggerReload, setIsProcessing, setError, isProcessing } =
    useVideoReload();
  const {
    screenToFlowPosition,
    getNodes,
    getEdges,
    deleteElements,
    setEdges,
    setNodes,
  } = useReactFlow();
<<<<<<< HEAD
=======

  const handleNodeOpenMenu = useCallback(
    (event: React.MouseEvent, nodeId: string) => {
      event.preventDefault();
      event.stopPropagation();

      const coordinates = event.currentTarget.getBoundingClientRect();

      nodeContextMenuRef.current?.open({
        position: {
          x: coordinates.left,
          y: coordinates.bottom + 6,
        },
        nodeId: nodeId,
      });
    },
    [],
  );

  const FlowNodeWithMenu = useCallback(
    (props: FlowNodeProps) => (
      <FlowNode {...props} onOpenMenu={handleNodeOpenMenu} />
    ),
    [handleNodeOpenMenu],
  );

  const nodeTypes = useMemo(
    () => ({
      [NodeType.InputNode]: FlowNodeWithMenu,
      [NodeType.ProcessNode]: FlowNodeWithMenu,
      [NodeType.OutputNode]: FlowNodeWithMenu,
    }),
    [FlowNodeWithMenu],
  );

  const onNodeContextMenu = (event: React.MouseEvent, node: Node) => {
    event.preventDefault();
    nodeContextMenuRef.current?.open({
      position: {
        x: event.clientX,
        y: event.clientY,
      },
      nodeId: node.id,
    });
  };

  const onPaneContextMenu = (event: React.MouseEvent | MouseEvent) => {
    event.preventDefault();
    canvasContextMenuRef.current?.open({
      x: event.clientX,
      y: event.clientY,
    });
  };
>>>>>>> d7077f8b

  const handlePaneClick = useCallback(() => {
    paneRef.current?.focus();
  }, []);

  const handlePaneKeyDown = useCallback(
    (evt: React.KeyboardEvent) => {
      if (evt.key === "Delete" || evt.key === "Backspace") {
        //get current state
        const nodes = getNodes();
        const edges = getEdges();

        const selectedNode = nodes.filter((node) => node.selected);
        const selectedEdge = edges.filter((edge) => edge.selected);

        deleteElements({ nodes: selectedNode, edges: selectedEdge });

        evt.preventDefault();
      }
    },
    [getNodes, getEdges, deleteElements],
  );

  const onConnect = useCallback(
    (params: Connection) => setEdges((eds) => addEdge(params, eds)),
    [setEdges],
  );

  const onDragOver = useCallback((event: React.DragEvent) => {
    event.preventDefault();
    event.dataTransfer.dropEffect = "copy";
  }, []);

  const modules = useContext(ModulesContext);

  const onDrop = useCallback(
    (event: React.DragEvent) => {
      event.preventDefault();

      const nodeData = event.dataTransfer.getData("application/reactflow");
      if (!nodeData) return;

      const { type: typeValueStr, label } = JSON.parse(nodeData);
      const type = typeValueStr as NodeType;
      const moduleDef = modules.find((m) => m.name === label)!;
      if (!moduleDef) {
        console.error("Modules not yet loaded or cannot find module name");
        return;
      }

      const position = screenToFlowPosition({
        x: event.clientX,
        y: event.clientY,
      });

      const defaultParams = getInitialNodeParamValue(moduleDef.parameters);
      const inputPorts = makePorts(moduleDef.inputFormats, "input");
      const outputPorts = makePorts(moduleDef.outputFormats, "output");

      const newNode: Node<NodeData, NodeType> = {
        id: `${+new Date()}`,
        type,
        position,
        data: {
          label: `${label}`,
          params: defaultParams,
          inputFormats: inputPorts,
          outputFormats: outputPorts,
        },
        sourcePosition: Position.Right,
        targetPosition: Position.Left,
      };

      setNodes((nds) => [...nds, newNode]);
    },
    [screenToFlowPosition, setNodes, modules],
  );

  const isValidConnection: IsValidConnection<Edge> = useCallback(
    (connection: Connection | Edge) => {
      const conn = connection as Connection;
      const nodes = getNodes();
      const edges = getEdges();
      const source = nodes.find((node) => node.id == conn.source);
      const target = nodes.find((node) => node.id == conn.target);
      if (!source || !target || source.id == target.id) return false;
      const hasCycle = (node: Node, visited = new Set<string>()) => {
        if (visited.has(node.id)) return false;
        visited.add(node.id);
        for (const outgoer of getOutgoers(node, nodes, edges)) {
          if (outgoer.id === conn.source || hasCycle(outgoer, visited))
            return true;
        }
        return false;
      };
      const hasOneIncomingConnection = (src: Node, tgt: Node): boolean => {
        if (getIncomers(tgt, nodes, edges).length >= 1) {
          return false;
        }
        return true;
      };
      return !hasCycle(target) && hasOneIncomingConnection(source, target);
    },
    [getNodes, getEdges],
  );

<<<<<<< HEAD
  const onConfirm = async () => {
=======
  const onRun = async () => {
>>>>>>> d7077f8b
    const nodes: Node<NodeData, NodeType>[] = getNodes() as Node<
      NodeData,
      NodeType
    >[];
    const edges: Edge[] = getEdges();
    if (checkPipeline(nodes, edges)) {
      const pipeline = dumpPipelineToJson(nodes, edges);
      console.debug(JSON.stringify(pipeline, null, 2));
      try {
        toast.success("Pipeline valid, starting processing");
        setIsProcessing(true);
        const res = await sendPipelineToBackend(pipeline);
        setError(false);
        triggerReload(res);
      } catch (err) {
        console.error("Error sending pipeline to backend", err);
        setError(true);
      } finally {
        setIsProcessing(false);
      }
    }
  };

  const onNodeDoubleClickHandler = useCallback(
    (event: React.MouseEvent, node: Node<NodeData, NodeType>) => {
      event.preventDefault();
      event.stopPropagation();
      onEditNode(node);
    },
    [onEditNode],
  );

  if (!modules) return null;

  return (
    <Box
      className="w-full h-full relative bg-white rounded-lg border border-gray-300"
      onContextMenu={(e) => e.preventDefault()}
    >
      <Box
        className="w-full h-full"
        ref={paneRef}
        tabIndex={0}
        onClick={handlePaneClick}
        onKeyDown={handlePaneKeyDown}
      >
        <ReactFlow
          nodeTypes={nodeTypes}
          defaultNodes={defaultNodes}
          defaultEdges={defaultEdges}
          isValidConnection={isValidConnection}
          onConnect={onConnect}
          onDragOver={onDragOver}
          onDrop={onDrop}
          onNodeDoubleClick={onNodeDoubleClickHandler}
          onNodeContextMenu={onNodeContextMenu}
          onPaneContextMenu={onPaneContextMenu}
          fitViewOptions={{
            padding: 1,
          }}
          defaultEdgeOptions={{
            markerEnd: {
              type: MarkerType.ArrowClosed,
              width: 20,
              height: 20,
            },
            interactionWidth: 20,
          }}
          fitView
          proOptions={{ hideAttribution: true }}
          reconnectRadius={50}
        >
          <Controls>
            <ControlButton
              onClick={() => canvasContextMenuRef.current?.clearAll()}
            >
              <DeleteIcon className="fill-red-700" sx={{ scale: 1.2 }} />
            </ControlButton>
          </Controls>
          <Background variant={BackgroundVariant.Dots} gap={12} size={1} />
          <Panel position="bottom-right">
            <Button
              variant="contained"
              className={
                isProcessing ? "bg-gray-200 text-gray-100" : "bg-primary"
              }
              onClick={onRun}
              disabled={isProcessing}
            >
              Run
            </Button>
          </Panel>
        </ReactFlow>
      </Box>
      <NodeContextMenu ref={nodeContextMenuRef} onEditNode={onEditNode} />
      <CanvasContextMenu ref={canvasContextMenuRef} onRun={onRun} />
    </Box>
  );
}<|MERGE_RESOLUTION|>--- conflicted
+++ resolved
@@ -57,8 +57,6 @@
     setEdges,
     setNodes,
   } = useReactFlow();
-<<<<<<< HEAD
-=======
 
   const handleNodeOpenMenu = useCallback(
     (event: React.MouseEvent, nodeId: string) => {
@@ -112,7 +110,6 @@
       y: event.clientY,
     });
   };
->>>>>>> d7077f8b
 
   const handlePaneClick = useCallback(() => {
     paneRef.current?.focus();
@@ -219,11 +216,7 @@
     [getNodes, getEdges],
   );
 
-<<<<<<< HEAD
-  const onConfirm = async () => {
-=======
   const onRun = async () => {
->>>>>>> d7077f8b
     const nodes: Node<NodeData, NodeType>[] = getNodes() as Node<
       NodeData,
       NodeType
