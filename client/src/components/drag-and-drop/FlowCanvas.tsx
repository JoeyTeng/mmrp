"use client";

import React, { useCallback, useRef, useMemo, useState } from "react";

import {
  ReactFlow,
  Background,
  Controls,
  Connection,
  IsValidConnection,
  BackgroundVariant,
  Position,
  MarkerType,
  getOutgoers,
  Panel,
  useReactFlow,
  ControlButton,
  getIncomers,
  SelectionMode,
  addEdge,
  useEdgesState,
} from "@xyflow/react";

import type { Node, Edge } from "@xyflow/react";
import { v4 as uuidv4 } from "uuid";
import FlowNode, { FlowNodeProps } from "@/components/drag-and-drop/FlowNode";
import { FlowCanvasProps } from "./types";
import { FormatDefinition, ModuleData, ModuleType } from "@/types/module";
import { dumpPipelineToJson } from "@/utils/pipelineSerializer";
import { Box, Button } from "@mui/material";
import { sendPipelineToBackend } from "@/services/pipelineService";
import DeleteIcon from "@mui/icons-material/Delete";
import { useModulesContext } from "@/contexts/ModulesContext";
import { checkPipeline, compatibleFormats } from "./util";
import NodeContextMenu, {
  NodeContextMenuHandle,
} from "./context-menu/NodeContextMenu";
import CanvasContextMenu, {
  CanvasContextMenuHandle,
} from "./context-menu/CanvasContextMenu";
import { useVideoReload } from "@/contexts/VideoReloadContext";
import { toast } from "react-toastify/unstyled";
import { useExamplePipelinesContext } from "@/contexts/ExamplePipelinesContext";
import { displayError, handleError } from "@/utils/sharedFunctionality";
<<<<<<< HEAD
import { usePersistPipeline } from "@/hooks/usePersistPipeline";
=======
import { VideoType } from "../comparison-view/types";
import { useFrames } from "@/contexts/FramesContext";
>>>>>>> d5b5c66e

export default function FlowCanvas({
  editingNode,
  onEditNode,
}: FlowCanvasProps) {
  const { pipelines: examplePipelines } = useExamplePipelinesContext();

  const firstExamplePipeline = examplePipelines[0];
  const { initialNodes, initialEdges } = useMemo(() => {
    if (!firstExamplePipeline) {
      return { initialNodes: [], initialEdges: [] };
    }
    const { nodes, edges } = firstExamplePipeline;
    return { initialNodes: nodes, initialEdges: edges };
  }, [firstExamplePipeline]);

  const nodeContextMenuRef = useRef<NodeContextMenuHandle>(null);
  const canvasContextMenuRef = useRef<CanvasContextMenuHandle>(null);

  const {
    triggerReload,
    triggerWebSocketConnection,
    setIsProcessing,
    setError,
    isProcessing,
    selectedVideoType,
    handlePipelineRun,
  } = useVideoReload();
  
  const [hasFocus, setHasFocus] = useState(false);

<<<<<<< HEAD
  const { triggerReload, setIsProcessing, setError, isProcessing } =
    useVideoReload();
  const { screenToFlowPosition, getNodes, getEdges, setNodes, getNode } =
    useReactFlow<Node<ModuleData, ModuleType>, Edge>();

  const { persistedNodes, persistedEdges } = usePersistPipeline(
    getNodes,
    getEdges,
    initialNodes,
    initialEdges,
  );

  const [edges, setEdges, onEdgesChange] = useEdgesState(persistedEdges);

=======
  const { screenToFlowPosition, getNodes, getEdges, setNodes, setEdges } =
    useReactFlow();
  const { resetFrames, isStreamActive } = useFrames();
>>>>>>> d5b5c66e
  const selectNode = useCallback(
    (nodeId: string) => {
      setNodes((nodes) =>
        nodes.map((node) => ({
          ...node,
          selected: node.id === nodeId,
        })),
      );
    },
    [setNodes],
  );
  const unselectNodesAndEdges = useCallback(() => {
    setNodes((nodes: Node<ModuleData, ModuleType>[]) =>
      nodes.map((node) => ({
        ...node,
        selected: false,
      })),
    );

    setEdges((edges: Edge[]) =>
      edges.map((edge) => ({
        ...edge,
        selected: false,
      })),
    );
  }, [setNodes, setEdges]);

  const handleNodeOpenMenu = useCallback(
    (event: React.MouseEvent, nodeId: string) => {
      event.preventDefault();
      event.stopPropagation();

      const coordinates = event.currentTarget.getBoundingClientRect();
      unselectNodesAndEdges();
      selectNode(nodeId);

      nodeContextMenuRef.current?.open({
        position: {
          x: coordinates.left,
          y: coordinates.bottom + 6,
        },
        type: "single",
        nodeId: nodeId,
      });
    },
    [selectNode, unselectNodesAndEdges],
  );

  const FlowNodeWithMenu = useCallback(
    (props: FlowNodeProps) => (
      <FlowNode {...props} onOpenMenu={handleNodeOpenMenu} />
    ),
    [handleNodeOpenMenu],
  );

  const nodeTypes = useMemo(
    () => ({
      [ModuleType.InputNode]: FlowNodeWithMenu,
      [ModuleType.ProcessNode]: FlowNodeWithMenu,
      [ModuleType.OutputNode]: FlowNodeWithMenu,
    }),
    [FlowNodeWithMenu],
  );

  const handleNodeContextMenu = (event: React.MouseEvent, nodes: Node[]) => {
    event.preventDefault();
    if (!nodes || nodes.length === 0) return;
    const position = { x: event.clientX, y: event.clientY };
    nodeContextMenuRef.current?.open({
      position,
      ...(nodes.length === 1
        ? { type: "single", nodeId: nodes[0].id }
        : { type: "multi", nodeIds: nodes.map((node) => node.id) }),
    });
  };

  const onNodeContextMenu = (event: React.MouseEvent, node: Node) => {
    const selectedNodes = getNodes().filter((node) => node.selected);
    handleNodeContextMenu(
      event,
      selectedNodes.length > 1 ? selectedNodes : [node],
    );
  };

  const onSelectionContextMenu = (event: React.MouseEvent, nodes: Node[]) => {
    handleNodeContextMenu(event, nodes);
  };

  const onPaneContextMenu = (event: React.MouseEvent | MouseEvent) => {
    event.preventDefault();
    canvasContextMenuRef.current?.open({
      x: event.clientX,
      y: event.clientY,
    });
  };

  const onDragOver = useCallback((event: React.DragEvent) => {
    event.preventDefault();
    event.dataTransfer.dropEffect = "copy";
  }, []);

  const onConnect = (params: Connection) => {
    const sourceNode = getNode(params.source!) as
      | Node<ModuleData, ModuleType>
      | undefined;
    const targetNode = getNode(params.target!) as
      | Node<ModuleData, ModuleType>
      | undefined;

    if (!sourceNode || !targetNode) return;

    // Extract only default values from format expressions
    const outs: FormatDefinition[] = (sourceNode.data?.outputFormats ?? []).map(
      (f) => f.default,
    );
    const ins: FormatDefinition[] = (targetNode.data?.inputFormats ?? []).map(
      (f) => f.default,
    );

    const isValid = compatibleFormats(outs, ins);

    setEdges((eds) =>
      addEdge(
        {
          ...params,
          style: isValid
            ? undefined
            : { stroke: "#ef4444", strokeDasharray: "4 4" },
          animated: !isValid,
        },
        eds,
      ),
    );

    if (!isValid) {
      const sourceName = sourceNode.data?.name ?? sourceNode.id;
      const targetName = targetNode.data?.name ?? targetNode.id;
      toast.error(
        `Output format of "${sourceName}" is not compatible with input format of "${targetName}".`,
      );
    }
  };

  const { modules } = useModulesContext();

  const onDrop = useCallback(
    (event: React.DragEvent) => {
      event.preventDefault();

      const nodeData = event.dataTransfer.getData("application/reactflow");

      if (!nodeData) return;

      const { type, data: moduleData } = JSON.parse(nodeData);

      const position = screenToFlowPosition({
        x: event.clientX,
        y: event.clientY,
      });

      // Create Node for the Canvas
      const newNode: Node<ModuleData, ModuleType> = {
        id: uuidv4(),
        type,
        position,
        data: {
          ...moduleData,
        },
        sourcePosition: Position.Right,
        targetPosition: Position.Left,
      };

      setNodes((nds) => [...nds, newNode]);
    },
    [screenToFlowPosition, setNodes],
  );

  const isValidConnection: IsValidConnection<Edge> = useCallback(
    (connection: Connection | Edge) => {
      const conn = connection as Connection;
      const nodes = getNodes();
      const edges = getEdges();
      const source = nodes.find((node) => node.id == conn.source);
      const target = nodes.find((node) => node.id == conn.target);
      if (!source || !target || source.id == target.id) return false;
      const hasCycle = (node: Node, visited = new Set<string>()) => {
        if (visited.has(node.id)) return false;
        visited.add(node.id);
        for (const outgoer of getOutgoers(node, nodes, edges)) {
          if (outgoer.id === conn.source || hasCycle(outgoer, visited))
            return true;
        }
        return false;
      };
      const hasOneIncomingConnection = (src: Node, tgt: Node): boolean => {
        if (getIncomers(tgt, nodes, edges).length >= 1) {
          return false;
        }
        return true;
      };
      return !hasCycle(target) && hasOneIncomingConnection(source, target);
    },
    [getNodes, getEdges],
  );

  const onRun = async () => {
    const nodes: Node<ModuleData, ModuleType>[] = getNodes() as Node<
      ModuleData,
      ModuleType
    >[];
    const edges: Edge[] = getEdges();
    if (checkPipeline(nodes, edges)) {
      const pipeline = dumpPipelineToJson(nodes, edges);

      try {
        toast.success("Pipeline valid, starting processing");
        setIsProcessing(true);
        handlePipelineRun();
        if (selectedVideoType == VideoType.Video) {
          resetFrames();
          // Classic backend pipeline processing
          const res = await sendPipelineToBackend(pipeline);
          setError(false);
          triggerReload(res); // Use response to load video
        } else if (selectedVideoType == VideoType.Stream) {
          // Stream mode - trigger WS connection using pipeline
          setError(false);
          triggerWebSocketConnection(pipeline); // Send pipeline to context for FrameStreamPlayer
        }
      } catch (err) {
        console.error("Error sending pipeline to backend", err);
        setError(true);
        // Dismiss success message
        toast.dismiss();
        // Display the error details
        displayError(handleError(err));
      } finally {
        setIsProcessing(false);
      }
    }
  };

  const onNodeDoubleClickHandler = useCallback(
    (event: React.MouseEvent, node: Node<ModuleData, ModuleType>) => {
      event.preventDefault();
      event.stopPropagation();
      onEditNode(node);
    },
    [onEditNode],
  );

  const closeContextMenus = useCallback(() => {
    nodeContextMenuRef.current?.close();
    canvasContextMenuRef.current?.close();
  }, []);

  if (!modules) return null;

  return (
    <Box
      className="w-full h-full relative bg-white rounded-lg border border-gray-300"
      onContextMenu={(e) => e.preventDefault()}
      tabIndex={0}
      onFocus={() => setHasFocus(true)}
      onBlur={() => setHasFocus(false)}
    >
      <Box className="w-full h-full">
        <ReactFlow
          nodeTypes={nodeTypes}
          deleteKeyCode={
            !!editingNode || !hasFocus ? [] : ["Delete", "Backspace"]
          }
          defaultNodes={persistedNodes}
          edges={edges}
          isValidConnection={isValidConnection}
          onDragOver={onDragOver}
          onConnect={onConnect}
          onDrop={onDrop}
          onNodeDoubleClick={onNodeDoubleClickHandler}
          onNodeContextMenu={onNodeContextMenu}
          onPaneContextMenu={onPaneContextMenu}
          onNodesDelete={closeContextMenus}
          onEdgesDelete={closeContextMenus}
          onEdgesChange={onEdgesChange}
          onSelectionContextMenu={onSelectionContextMenu}
          fitViewOptions={{
            padding: 0.2,
          }}
          defaultEdgeOptions={{
            markerEnd: {
              type: MarkerType.ArrowClosed,
              width: 20,
              height: 20,
            },
            interactionWidth: 20,
          }}
          fitView
          proOptions={{ hideAttribution: true }}
          reconnectRadius={50}
          panOnScroll
          panOnScrollSpeed={1}
          selectionOnDrag
          panOnDrag={[1, 2]}
          selectionMode={SelectionMode.Partial}
          minZoom={0.33}
          maxZoom={1}
        >
          <Controls>
            <ControlButton
              onClick={() => canvasContextMenuRef.current?.clearAll()}
            >
              <DeleteIcon className="fill-red-700" sx={{ scale: 1.2 }} />
            </ControlButton>
          </Controls>
          <Background variant={BackgroundVariant.Dots} gap={12} size={1} />
          <Panel position="bottom-right">
            <Button
              variant="contained"
              className={
                isProcessing || isStreamActive
                  ? "bg-gray-200 text-gray-100"
                  : "bg-primary"
              }
              onClick={onRun}
              loading={isProcessing || isStreamActive}
            >
              Run
            </Button>
          </Panel>
        </ReactFlow>
      </Box>

      <NodeContextMenu ref={nodeContextMenuRef} onEditNode={onEditNode} />
      <CanvasContextMenu ref={canvasContextMenuRef} onRun={onRun} />
    </Box>
  );
}<|MERGE_RESOLUTION|>--- conflicted
+++ resolved
@@ -42,12 +42,9 @@
 import { toast } from "react-toastify/unstyled";
 import { useExamplePipelinesContext } from "@/contexts/ExamplePipelinesContext";
 import { displayError, handleError } from "@/utils/sharedFunctionality";
-<<<<<<< HEAD
 import { usePersistPipeline } from "@/hooks/usePersistPipeline";
-=======
 import { VideoType } from "../comparison-view/types";
 import { useFrames } from "@/contexts/FramesContext";
->>>>>>> d5b5c66e
 
 export default function FlowCanvas({
   editingNode,
@@ -76,12 +73,9 @@
     selectedVideoType,
     handlePipelineRun,
   } = useVideoReload();
-  
+
   const [hasFocus, setHasFocus] = useState(false);
 
-<<<<<<< HEAD
-  const { triggerReload, setIsProcessing, setError, isProcessing } =
-    useVideoReload();
   const { screenToFlowPosition, getNodes, getEdges, setNodes, getNode } =
     useReactFlow<Node<ModuleData, ModuleType>, Edge>();
 
@@ -94,11 +88,7 @@
 
   const [edges, setEdges, onEdgesChange] = useEdgesState(persistedEdges);
 
-=======
-  const { screenToFlowPosition, getNodes, getEdges, setNodes, setEdges } =
-    useReactFlow();
   const { resetFrames, isStreamActive } = useFrames();
->>>>>>> d5b5c66e
   const selectNode = useCallback(
     (nodeId: string) => {
       setNodes((nodes) =>
