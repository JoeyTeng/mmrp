--- conflicted
+++ resolved
@@ -38,12 +38,9 @@
 } from "./context-menu/CanvasContextMenu";
 import { useVideoReload } from "@/contexts/VideoReloadContext";
 import { toast } from "react-toastify/unstyled";
-<<<<<<< HEAD
+import { handleError } from "@/utils/sharedFunctionality";
 import { VideoType } from "../comparison-view/types";
 import { useFrames } from "@/contexts/FramesContext";
-=======
-import { handleError } from "@/utils/sharedFunctionality";
->>>>>>> b5a4e91b
 
 export default function FlowCanvas({
   defaultNodes,
