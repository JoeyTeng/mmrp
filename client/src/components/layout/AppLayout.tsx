--- conflicted
+++ resolved
@@ -6,83 +6,49 @@
 import { useModules } from "@/hooks/useModule";
 import Loading from "./Loading";
 import LeftSidebar from "../sidebar/LeftSidebar";
-<<<<<<< HEAD
 import { useExamplePipelines } from "@/hooks/useExamplePipelines";
 import { ExamplePipelinesContext } from "@/contexts/ExamplePipelinesContext";
-=======
 import { useModulesContext } from "@/contexts/ModulesContext";
->>>>>>> 1bc86a0d
 
 export default function AppLayout({ children }: { children: React.ReactNode }) {
   const [leftOpenPanelId, setLeftOpenPanelId] = useState<string | null>(null);
   const [rightOpenPanelId, setRightOpenPanelId] = useState<string | null>(null);
-<<<<<<< HEAD
-  const { modules, loading, reloadModules } = useModules();
+
   const { pipelines } = useExamplePipelines();
-=======
   const { loading } = useModules();
   const { reloadModules } = useModulesContext();
->>>>>>> 1bc86a0d
 
   if (loading) {
     return <Loading />;
   }
 
   return (
-<<<<<<< HEAD
-    <ModulesContext value={modules}>
-      <ExamplePipelinesContext value={pipelines}>
-        <Box className="flex h-screen w-screen bg-gray-50">
-          <LeftSidebar
-            paneId={leftOpenPanelId}
-            setPaneId={setLeftOpenPanelId}
-            reload={reloadModules}
-          />
+    <ExamplePipelinesContext value={pipelines}>
+      <Box className="flex h-screen w-screen bg-gray-50">
+        <LeftSidebar
+          paneId={leftOpenPanelId}
+          setPaneId={setLeftOpenPanelId}
+          reload={reloadModules}
+        />
 
-          <Box
-            className={`flex-1 flex flex-col min-w-0 transition-all duration-400
+        <Box
+          className={`flex-1 flex flex-col min-w-0 transition-all duration-400
           ${leftOpenPanelId ? "ml-[16rem] p-2" : "ml-[25px]"}
           ${rightOpenPanelId ? "mr-[16rem] p-2" : "mr-[25px]"}`}
-          >
-            <main className="flex-1 flex flex-col overflow-hidden">
-              {children}
-            </main>
-          </Box>
+        >
+          <main className="flex-1 flex flex-col overflow-hidden">
+            {children}
+          </main>
+        </Box>
 
-          <Sidebar
-            anchor="right"
-            items={RIGHT_SIDEBAR_ITEMS}
-            openPanelId={rightOpenPanelId}
-            width={45}
-            onPanelToggle={setRightOpenPanelId}
-          />
-        </Box>
-      </ExamplePipelinesContext>
-    </ModulesContext>
-=======
-    <Box className="flex h-screen w-screen bg-gray-50">
-      <LeftSidebar
-        paneId={leftOpenPanelId}
-        setPaneId={setLeftOpenPanelId}
-        reload={reloadModules}
-      />
-
-      <Box
-        className={`flex-1 flex flex-col min-w-0 transition-all duration-400
-          ${leftOpenPanelId ? "ml-[16rem] p-2" : "ml-[25px]"}
-          ${rightOpenPanelId ? "mr-[16rem] p-2" : "mr-[25px]"}`}
-      >
-        <main className="flex-1 flex flex-col overflow-hidden">{children}</main>
+        <Sidebar
+          anchor="right"
+          items={RIGHT_SIDEBAR_ITEMS}
+          openPanelId={rightOpenPanelId}
+          width={45}
+          onPanelToggle={setRightOpenPanelId}
+        />
       </Box>
-
-      <Sidebar
-        anchor="right"
-        items={RIGHT_SIDEBAR_ITEMS}
-        openPanelId={rightOpenPanelId}
-        width={45}
-        onPanelToggle={setRightOpenPanelId}
-      />
-    </Box>
->>>>>>> 1bc86a0d
+    </ExamplePipelinesContext>
   );
 }