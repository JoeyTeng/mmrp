"use client";
import { useState } from "react";
import { Sidebar } from "../sidebar/Sidebar";
import { Box } from "@mui/material";
<<<<<<< HEAD
import {
  getLeftSidebarItems,
  RIGHT_SIDEBAR_ITEMS,
} from "../sidebar/sidebar-config";
import { ModulesContext } from "@/contexts/ModulesContext";
import { useModules } from "@/hooks/useModule";
import Loading from "./Loading";
import UploadBinaryModal from "../modals/UploadBinaryModal";
=======
import { RIGHT_SIDEBAR_ITEMS } from "../sidebar/sidebar-config";
import { ModulesContext } from "@/contexts/ModulesContext";
import { useModules } from "@/hooks/useModule";
import Loading from "./Loading";
import { useLeftSidebarItems } from "../sidebar/useLeftSidebar";
>>>>>>> 02141803

export default function AppLayout({ children }: { children: React.ReactNode }) {
  const [leftOpenPanelId, setLeftOpenPanelId] = useState<string | null>(null);
  const [rightOpenPanelId, setRightOpenPanelId] = useState<string | null>(null);
  const { modules, loading, reloadModules } = useModules();
  const [uploadOpen, setUploadOpen] = useState(false);

  const leftSidebarItems = useLeftSidebarItems();

  if (loading) {
    return <Loading />;
  }

  return (
    <ModulesContext value={modules}>
      <Box className="flex h-screen w-screen bg-gray-50">
        <Sidebar
          anchor="left"
<<<<<<< HEAD
          items={getLeftSidebarItems(setUploadOpen)}
=======
          items={leftSidebarItems}
>>>>>>> 02141803
          openPanelId={leftOpenPanelId}
          width={45}
          onPanelToggle={setLeftOpenPanelId}
        />

        <Box
          className={`flex-1 flex flex-col min-w-0 transition-all duration-400
          ${leftOpenPanelId ? "ml-[16rem] p-2" : "ml-[25px]"}
          ${rightOpenPanelId ? "mr-[16rem] p-2" : "mr-[25px]"}`}
        >
          <main className="flex-1 flex flex-col overflow-hidden">
            {children}
          </main>
        </Box>

        <Sidebar
          anchor="right"
          items={RIGHT_SIDEBAR_ITEMS}
          openPanelId={rightOpenPanelId}
          width={45}
          onPanelToggle={setRightOpenPanelId}
        />

        <UploadBinaryModal
          open={uploadOpen}
          onClose={() => setUploadOpen(false)}
          onUploadSuccess={reloadModules}
        />
      </Box>
    </ModulesContext>
  );
}<|MERGE_RESOLUTION|>--- conflicted
+++ resolved
@@ -2,30 +2,24 @@
 import { useState } from "react";
 import { Sidebar } from "../sidebar/Sidebar";
 import { Box } from "@mui/material";
-<<<<<<< HEAD
 import {
   getLeftSidebarItems,
   RIGHT_SIDEBAR_ITEMS,
 } from "../sidebar/sidebar-config";
 import { ModulesContext } from "@/contexts/ModulesContext";
 import { useModules } from "@/hooks/useModule";
+import { useVideoReload } from "@/contexts/videoReloadContext";
 import Loading from "./Loading";
 import UploadBinaryModal from "../modals/UploadBinaryModal";
-=======
-import { RIGHT_SIDEBAR_ITEMS } from "../sidebar/sidebar-config";
-import { ModulesContext } from "@/contexts/ModulesContext";
-import { useModules } from "@/hooks/useModule";
-import Loading from "./Loading";
-import { useLeftSidebarItems } from "../sidebar/useLeftSidebar";
->>>>>>> 02141803
+import { useDownloadUtils } from "../sidebar/util";
 
 export default function AppLayout({ children }: { children: React.ReactNode }) {
   const [leftOpenPanelId, setLeftOpenPanelId] = useState<string | null>(null);
   const [rightOpenPanelId, setRightOpenPanelId] = useState<string | null>(null);
   const { modules, loading, reloadModules } = useModules();
   const [uploadOpen, setUploadOpen] = useState(false);
-
-  const leftSidebarItems = useLeftSidebarItems();
+  const { latestResponse, isProcessing } = useVideoReload();
+  const { handleDownload, downloadSize } = useDownloadUtils();
 
   if (loading) {
     return <Loading />;
@@ -36,11 +30,13 @@
       <Box className="flex h-screen w-screen bg-gray-50">
         <Sidebar
           anchor="left"
-<<<<<<< HEAD
-          items={getLeftSidebarItems(setUploadOpen)}
-=======
-          items={leftSidebarItems}
->>>>>>> 02141803
+          items={getLeftSidebarItems(
+            setUploadOpen,
+            handleDownload,
+            downloadSize,
+            isProcessing,
+            latestResponse,
+          )}
           openPanelId={leftOpenPanelId}
           width={45}
           onPanelToggle={setLeftOpenPanelId}
