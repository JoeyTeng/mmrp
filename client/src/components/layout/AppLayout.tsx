--- conflicted
+++ resolved
@@ -7,11 +7,8 @@
 import Loading from "./Loading";
 import LeftSidebar from "../sidebar/LeftSidebar";
 import { useModulesContext } from "@/contexts/ModulesContext";
-<<<<<<< HEAD
 import { SidebarContext } from "@/contexts/SidebarContext";
-=======
 import { useExamplePipelinesContext } from "@/contexts/ExamplePipelinesContext";
->>>>>>> 6416bcc1
 
 export default function AppLayout({ children }: { children: React.ReactNode }) {
   const [leftOpenPanelId, setLeftOpenPanelId] = useState<string | null>(null);
