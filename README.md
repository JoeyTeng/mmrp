--- conflicted
+++ resolved
@@ -6,7 +6,18 @@
 
 Fredrik Pihl, Hongyu Teng, Everly Precia Suresh Kumar, Romy Sophia Richter, Ana Georgieska, Brandon Alexander and Frank Cruz.
 
-<<<<<<< HEAD
+## Contribution
+
+### Client
+
+Please install the precommit hooks for automatic linting and formatting:
+
+```bash
+cd client
+npm install
+```
+
+
 ## Frontend
 
 ### How to Run
@@ -65,17 +76,4 @@
 
 # run server
 uvicorn app.main:app --reload
-```
-
-=======
-## Contribution
-
-### Client
-
-Please install the precommit hooks for automatic linting and formatting:
-
-```bash
-cd client
-npm install
-```
->>>>>>> cc45e904
+```