--- conflicted
+++ resolved
@@ -34,7 +34,6 @@
 uv run uvicorn main:app --reload
 ```
 
-<<<<<<< HEAD
 ### Scripts
 
 There are also two scripts that can be used for deployment. You can deploy the server in the VM, the project is already installed there (inside test/mmrp).
@@ -51,7 +50,8 @@
 
 ```sh
 ./scripts/run.sh
-=======
+```
+
 ## Creating your own example pipeline configurations
 
 ### Convert from Exported JSON
@@ -105,5 +105,59 @@
   "sourceHandle": "output-0-handle",
   "targetHandle": "input-0-handle"
 }
->>>>>>> 6416bcc1
+```
+
+## Creating your own example pipeline configurations
+
+### Convert from Exported JSON
+Draw the needed example configuration on the canvas and export it. When you export, the JSON contains extra frontend data that needs to be removed. To convert to Target JSON for storing in the backend, follow the steps below:
+
+#### 1. Remove wrapper metadata
+
+```json
+{
+  "metadata": { "version": "1.0", "timestamp": "" },
+  "data": { "nodes": [], "edges": [] }
+}
+```
+
+**Target JSON**:
+
+```json
+{
+  "name": "My Pipeline",
+  "nodes": [],
+  "edges": []
+}
+```
+
+#### 2. Rename keys (camelCase -> snake\_case)
+
+Convert field names:
+
+* `moduleClass` -> `module_class`
+* `inputFormats` -> `input_formats`
+* `outputFormats` -> `output_formats`
+* `pixelFormat` -> `pixel_format`
+* `colorSpace` -> `color_space`  
+and so on.
+
+#### 3. Drop UI-only fields
+
+Remove properties that are frontend-only, e.g.:
+
+* `measured`, `flag`, `options` (outside `constraints`), etc.
+
+#### 4. Edges
+
+Ensure edges expose the following keys and remove other excess keys:
+
+```json
+{
+  "id": "e1-e2",
+  "source": "n1",
+  "target": "n2",
+  "sourceHandle": "output-0-handle",
+  "targetHandle": "input-0-handle"
+}
 ```