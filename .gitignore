# Byte-compiled / optimized / DLL files
__pycache__/
*.py[cod]
*$py.class

# C extensions
*.so

# Distribution / packaging
.Python
build/
develop-eggs/
dist/
downloads/
eggs/
.eggs/
lib/
lib64/
parts/
sdist/
var/
wheels/
share/python-wheels/
*.egg-info/
.installed.cfg
*.egg
MANIFEST

# PyInstaller
#  Usually these files are written by a python script from a template
#  before PyInstaller builds the exe, so as to inject date/other infos into it.
*.manifest
*.spec

# Installer logs
pip-log.txt
pip-delete-this-directory.txt

# Unit test / coverage reports
htmlcov/
.tox/
.nox/
.coverage
.coverage.*
.cache
nosetests.xml
coverage.xml
*.cover
*.py,cover
.hypothesis/
.pytest_cache/
cover/

# Translations
*.mo
*.pot

# Django stuff:
*.log
local_settings.py
db.sqlite3
db.sqlite3-journal

# Flask stuff:
instance/
.webassets-cache

# Scrapy stuff:
.scrapy

# Sphinx documentation
docs/_build/

# PyBuilder
.pybuilder/
target/

# Jupyter Notebook
.ipynb_checkpoints

# IPython
profile_default/
ipython_config.py

# pyenv
#   For a library or package, you might want to ignore these files since the code is
#   intended to run in multiple environments; otherwise, check them in:
# .python-version

# pipenv
#   According to pypa/pipenv#598, it is recommended to include Pipfile.lock in version control.
#   However, in case of collaboration, if having platform-specific dependencies or dependencies
#   having no cross-platform support, pipenv may install dependencies that don't work, or not
#   install all needed dependencies.
#Pipfile.lock

# UV
#   Similar to Pipfile.lock, it is generally recommended to include uv.lock in version control.
#   This is especially recommended for binary packages to ensure reproducibility, and is more
#   commonly ignored for libraries.
#uv.lock

# poetry
#   Similar to Pipfile.lock, it is generally recommended to include poetry.lock in version control.
#   This is especially recommended for binary packages to ensure reproducibility, and is more
#   commonly ignored for libraries.
#   https://python-poetry.org/docs/basic-usage/#commit-your-poetrylock-file-to-version-control
#poetry.lock

# pdm
#   Similar to Pipfile.lock, it is generally recommended to include pdm.lock in version control.
#pdm.lock
#   pdm stores project-wide configurations in .pdm.toml, but it is recommended to not include it
#   in version control.
#   https://pdm.fming.dev/latest/usage/project/#working-with-version-control
.pdm.toml
.pdm-python
.pdm-build/

# PEP 582; used by e.g. github.com/David-OConnor/pyflow and github.com/pdm-project/pdm
__pypackages__/

# Celery stuff
celerybeat-schedule
celerybeat.pid

# SageMath parsed files
*.sage.py

# Environments
.env
.venv
env/
venv/
ENV/
env.bak/
venv.bak/

# Spyder project settings
.spyderproject
.spyproject

# Rope project settings
.ropeproject

# mkdocs documentation
/site

# mypy
.mypy_cache/
.dmypy.json
dmypy.json

# Pyre type checker
.pyre/

# pytype static type analyzer
.pytype/

# Cython debug symbols
cython_debug/

# PyCharm
#  JetBrains specific template is maintained in a separate JetBrains.gitignore that can
#  be found at https://github.com/github/gitignore/blob/main/Global/JetBrains.gitignore
#  and can be added to the global gitignore or merged into this file.  For a more nuclear
#  option (not recommended) you can uncomment the following to ignore the entire idea folder.
#.idea/

# Ruff stuff:
.ruff_cache/

# PyPI configuration file
.pypirc

# macOS Finder stuff:
.DS_Store

<<<<<<< HEAD
# eslintcache stuff:
=======
# .eslintcache
>>>>>>> 3e4c6fed
.eslintcache<|MERGE_RESOLUTION|>--- conflicted
+++ resolved
@@ -176,9 +176,5 @@
 # macOS Finder stuff:
 .DS_Store
 
-<<<<<<< HEAD
-# eslintcache stuff:
-=======
 # .eslintcache
->>>>>>> 3e4c6fed
 .eslintcache